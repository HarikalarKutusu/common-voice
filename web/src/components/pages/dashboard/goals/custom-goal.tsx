--- conflicted
+++ resolved
@@ -178,11 +178,7 @@
             }>
             {currentStateKey == 'amount' ? (
               <>
-<<<<<<< HEAD
-                <Localized id="n-clips" vars={{ count: value }}>
-=======
                 <Localized id="n-clips-pluralized" vars={{ count: value }}>
->>>>>>> 1b00e671
                   <span />
                 </Localized>
                 <Localized id={labelId}>
