const releases = [
  'cv-corpus-4-2019-12-10',
  'cv-corpus-5-singleword',
  'cv-corpus-5-2020-06-22',
<<<<<<< HEAD
=======
  'cv-corpus-5.1-2020-06-22',
>>>>>>> 1b00e671
];

export default releases.reduce(
  (statsObj: { [key: string]: any }, releaseName: string) => {
    const { stats } = require(`./releases/${releaseName}`);
    statsObj[releaseName] = stats;
    return statsObj;
  },
  {}
);<|MERGE_RESOLUTION|>--- conflicted
+++ resolved
@@ -2,10 +2,7 @@
   'cv-corpus-4-2019-12-10',
   'cv-corpus-5-singleword',
   'cv-corpus-5-2020-06-22',
-<<<<<<< HEAD
-=======
   'cv-corpus-5.1-2020-06-22',
->>>>>>> 1b00e671
 ];
 
 export default releases.reduce(
