import {
  Localized,
  withLocalization,
  WithLocalizationProps,
} from '@fluent/react';
import * as React from 'react';
import { useState } from 'react';
import { connect } from 'react-redux';
import StateTree from '../../../stores/tree';
import { ACCENTS, AGES } from '../../../stores/demographics';
import {
  localeConnector,
  LocalePropsFromState,
  LocalizedGetAttribute,
  LocaleLink,
  useLocale,
} from '../../locale-helpers';
import { CloudIcon, PlayOutlineIcon, MicIcon, GlobeIcon } from '../../ui/icons';
import {
  Button,
  LabeledCheckbox,
  LabeledInput,
  LabeledSelect,
  LinkButton,
  TextButton,
} from '../../ui/ui';
import CircleStats, { CircleStat } from './circle-stats';
import Dots from './dots';
import releases from './stats';
import {
  DatasetPropsFromState,
  DownloadFormProps,
  CorpusProps,
  BundleState,
} from './types';
import './dataset-info.css';
import URLS from '../../../urls';

const CURRENT_RELEASE = 'cv-corpus-5.1-2020-06-22';
const SEGMENT_RELEASE = 'cv-corpus-5.1-singleword';
const DEFAULT_CATEGORY_COUNT = 2;

const Splits = ({
  category,
  values,
  bundleLocale,
}: {
  category: string;
  values: { [key: string]: number };
  bundleLocale: string;
}) => {
  const [expanded, setExpanded] = useState(false);
  const categories = Object.entries(values).filter(
    ([key, value]) => key && key != 'other' && value > 0
  );
  return (
    <div key={category} className="splits">
      <LocalizedGetAttribute id={'profile-form-' + category} attribute="label">
        {label => <h5>{label}</h5>}
      </LocalizedGetAttribute>
      <ol onClick={() => setExpanded(!expanded)} tabIndex={0} role="button">
        {categories
          .sort((a, b) => (a[1] < b[1] ? 1 : -1))
          .slice(0, expanded ? categories.length : DEFAULT_CATEGORY_COUNT)
          .map(([key, value]) => (
            <li key={key}>
              <b>{Math.round(value * 100)}%</b>
              <span> </span>
              <div className="ellipsis">
                {category == 'gender' ? (
                  <Localized id={key}>
                    <span />
                  </Localized>
                ) : category == 'accent' ? (
                  ACCENTS[bundleLocale] ? (
                    ACCENTS[bundleLocale][key]
                  ) : (
                    key
                  )
                ) : category == 'age' ? (
                  (AGES as any)[key]
                ) : (
                  key
                )}
              </div>
            </li>
          ))}
        {!expanded && categories.length > DEFAULT_CATEGORY_COUNT && (
          <li key="more">...</li>
        )}
      </ol>
    </div>
  );
};

type Props = LocalePropsFromState & WithLocalizationProps;

const formatHrs = (hrs: number) => {
  return hrs < 1 ? Math.floor(hrs * 100) / 100 : Math.floor(hrs);
};

const byteToSize = (bytes: number, getString: Function) => {
  const megabytes = bytes / 1024 / 1024;
  return megabytes < 1
    ? Math.floor(megabytes * 100) / 100 + ' ' + getString('size-megabyte')
    : megabytes > 1024
    ? Math.floor(megabytes / 1024) + ' ' + getString('size-gigabyte')
    : Math.floor(megabytes) + ' ' + getString('size-megabyte');
};

function renderStats(stats: any, bundleState: BundleState) {
  const localeStats = stats.locales[bundleState.bundleLocale];

  return Object.entries({
    size: bundleState.size,
    'dataset-version': (
      <div className="version">
        {[
          bundleState.bundleLocale,
          bundleState.totalHours + 'h',
          stats.date,
        ].join('_')}
      </div>
    ),
    'validated-hr-total': bundleState.validHours.toLocaleString(),
    'overall-hr-total': bundleState.totalHours.toLocaleString(),
    'cv-license': 'CC-0',
    'number-of-voices': localeStats.users.toLocaleString(),
    'audio-format': 'MP3',
    splits: Object.entries(localeStats.splits)
      .filter(([, values]) => Object.keys(values).length > 1)
      .map(([category, values]: [string, { [key: string]: number }]) => {
        return (
          <Splits
            key={category}
            {...{ category, values, bundleLocale: bundleState.bundleLocale }}
          />
        );
      }),
  }).map(([id, value]) => (
    <li key={id}>
      <Localized id={id}>
        <span className="label" />
      </Localized>
      <span className="value">{value}</span>
    </li>
  ));
}

export const DatasetsIntro = ({ demoMode }: { demoMode?: boolean }) => {
  const [showIntroTextMdDown, setShow] = useState(false);
  return (
    <div className="intro">
      <Localized id="datasets-headline">
        <h1 />
      </Localized>

      {!showIntroTextMdDown && (
        <Localized id="show-wall-of-text">
          <TextButton
            className={!demoMode && 'hidden-lg-up'}
            onClick={() => {
              setShow(true);
            }}
          />
        </Localized>
      )}

      <Localized id="datasets-positioning">
        <p
          className={
            showIntroTextMdDown ? '' : demoMode ? 'hide' : 'hidden-md-down'
          }
        />
      </Localized>
    </div>
  );
};

const DatasetCorpusDownload = ({
  getString,
  api,
  releaseName,
}: CorpusProps) => {
  const stats = releases[releaseName];
  const [locale, _] = useLocale();
  let bundleLocale = (stats.locales as any)[locale] ? locale : 'en';
  let localeStats = stats.locales[bundleLocale as keyof typeof stats.locales];

  const [bundleState, setBundleState] = React.useState({
    bundleLocale,
    checksum: localeStats.checksum,
    rawSize: localeStats.size,
    size: byteToSize(localeStats.size, getString),
    language: getString(bundleLocale),
    totalHours: formatHrs(localeStats.totalHrs),
    validHours: formatHrs(localeStats.validHrs),
  });

  const handleLangChange = ({ target }: any) => {
    const newLocale = target.value;
    const newLocaleStats =
      stats.locales[newLocale as keyof typeof stats.locales];

    setBundleState({
      bundleLocale: newLocale,
      checksum: newLocaleStats.checksum,
      rawSize: newLocaleStats.size,
      size: byteToSize(newLocaleStats.size, getString),
      language: getString(newLocale),
      totalHours: formatHrs(newLocaleStats.totalHrs),
      validHours: formatHrs(newLocaleStats.validHrs),
    });
  };

  return (
    <div className="info" id="demo-info">
      <div className="inner">
        <LabeledSelect
          label={getString('language')}
          name="bundleLocale"
          value={bundleState.bundleLocale}
          onChange={handleLangChange}>
          {Object.keys(stats.locales).map(locale => (
            <Localized key={locale} id={locale}>
              <option value={locale} />
            </Localized>
          ))}
        </LabeledSelect>
        <ul className="facts">{renderStats(stats, bundleState)}</ul>
        <DownloadEmailPrompt
          {...{
            api,
            urlPattern: stats.bundleURLTemplate
              ? stats.bundleURLTemplate
              : stats.bundleUrl,
            release: releaseName,
            bundleState,
          }}
        />
      </div>
    </div>
  );
};

const DownloadEmailPrompt = ({
  release,
  urlPattern,
  api,
  bundleState,
}: DownloadFormProps) => {
  const emailInputRef = React.useRef<HTMLInputElement>();

  const [formState, setFormState] = React.useState({
    email: '',
    confirmNoIdentify: false,
    confirmSize: false,
    downloadLink: null,
    hideEmailForm: true,
    locale: bundleState.bundleLocale,
  });

  const {
    email,
    confirmNoIdentify,
    confirmSize,
    downloadLink,
    hideEmailForm,
    locale,
  } = formState;

  const updateLink = (
    locale: string,
    confirmNoIdentify: boolean,
    confirmSize: boolean,
    bundleSize: number
  ) => {
    // AWS CDN only supports files up to 20GB
    const urlRoot =
      bundleSize >= 20 * 1024 * 1024 * 1024 ? URLS.S3_BUCKET : URLS.S3_CDN;

    return emailInputRef.current?.checkValidity() &&
      confirmNoIdentify &&
      confirmSize
      ? `${urlRoot}/${urlPattern.replace('{locale}', locale)}`
      : null;
  };

  const saveHasDownloaded = async () => {
    await api
      .forLocale(bundleState.bundleLocale)
      .saveHasDownloaded(email, release);
  };

  const showEmailForm = () =>
    setFormState(prev => ({ ...prev, hideEmailForm: false }));

  const handleInputChange = ({ target }: any) => {
    let newState = {
      ...formState,
      [target.name]: target.type !== 'checkbox' ? target.value : target.checked,
    };

    let downloadLink = updateLink(
      bundleState.bundleLocale,
      newState.confirmNoIdentify,
      newState.confirmSize,
      bundleState.rawSize
    );

    setFormState({
      ...newState,
      downloadLink,
    });
  };

  if (bundleState.bundleLocale != formState.locale) {
    setFormState({
      ...formState,
      downloadLink: updateLink(
        bundleState.bundleLocale,
        confirmNoIdentify,
        confirmSize,
        bundleState.rawSize
      ),
      locale: bundleState.bundleLocale,
    });
  }

  return (
    <>
      {hideEmailForm ? (
        <div className="show-email-wrapper">
          <div className="show-email-button">
            <Button className="show-email-form" rounded onClick={showEmailForm}>
              <Localized id="email-to-download">
                <span />
              </Localized>
              <CloudIcon />
            </Button>
          </div>
          <Localized id="why-email" elems={{ b: <b /> }}>
            <p className="why-email" />
          </Localized>
        </div>
      ) : (
        <>
          <Localized id="email-input" attrs={{ label: true }}>
            <LabeledInput
              name="email"
              id="download-email"
              onChange={handleInputChange}
              ref={emailInputRef}
              type="email"
              required
            />
          </Localized>
          <LabeledCheckbox
            label={
              <Localized
                id="confirm-size"
                elems={{ b: <b /> }}
                vars={{ size: bundleState.size }}>
                <span />
              </Localized>
            }
            name="confirmSize"
            checked={confirmSize}
            onChange={handleInputChange}
          />
          <LabeledCheckbox
            label={
              <Localized id="confirm-no-identify" elems={{ b: <b /> }}>
                <span />
              </Localized>
            }
            name="confirmNoIdentify"
            checked={confirmNoIdentify}
            onChange={handleInputChange}
          />
          <LinkButton
            href={downloadLink}
            onClick={saveHasDownloaded}
            rounded
            blank
            className="download-language">
            <Localized
              id="download-language"
              vars={{ language: bundleState.language }}>
              <span />
            </Localized>
            <CloudIcon />
          </LinkButton>
          <div className="checksum">
            <strong>sha256 checksum</strong>: {bundleState.checksum}
          </div>
        </>
      )}
    </>
  );
};

export const DatasetsDescription = ({
  releaseName,
}: {
  releaseName: string;
}) => {
  const [locale, _] = useLocale();
  const stats = releases[releaseName];
  const languages = Object.keys(stats.locales).length;
  const globalStats = {
    total: stats.totalHrs.toLocaleString(locale),
    valid: stats.totalValidHrs.toLocaleString(locale),
    languages,
  };

  return (
    <>
      <CircleStats {...globalStats} className="hidden-md-down" />
      <div className="text">
        <div className="line" />
        <Localized id="whats-inside">
          <h1 id="whats-inside" />
        </Localized>
        <CircleStats {...globalStats} className="hidden-lg-up" />
        <Localized
          id="dataset-description-hours"
          vars={globalStats}
          elems={{
            b: <b />,
            languagesLink: <LocaleLink to={URLS.LANGUAGES}></LocaleLink>,
          }}>
          <p id="description-hours" />
        </Localized>
      </div>
    </>
  );
};

const DatasetSegmentDownload = ({
  getString,
  api,
  releaseName,
}: CorpusProps) => {
  const stats = releases[releaseName];
  const bundleState = {
    bundleLocale: 'overall',
    checksum: stats.overall.checksum,
    size: byteToSize(stats.overall.size, getString),
    language: '',
    totalHours: formatHrs(stats.totalHrs),
    validHours: formatHrs(stats.totalValidHrs),
    rawSize: stats.overall.size,
  };

  const dotSettings = {
    dotBackground: '#121217',
    dotColor: '#4a4a4a',
    dotSpace: 15,
    dotWidth: 100,
  };

  return (
    <div className="dataset-segment-content">
      <div className="dataset-segment-intro">
        <h2 className="dataset-segment-callout">
          <Localized id="data-download-singleword-title" />
        </h2>
        <Localized
          id="data-download-singleword-callout"
          elems={{
            fxLink: (
              <a
                href="https://voice.mozilla.org/firefox-voice"
                rel="noopener noreferrer"
                target="_blank"
<<<<<<< HEAD
                title="Firefox Voice"
              />
=======
                title="Firefox Voice">
                >
              </a>
>>>>>>> 86381130
            ),
          }}>
          <p id="description-hours" />
        </Localized>
      </div>
      <div className="dataset-segment-stats">
        <div className="circle-stats">
          <div className="circle-stat-wrapper">
            <CircleStat
              className="valid-hours"
              label="validated-hours"
              value={bundleState.validHours}
              icon={<PlayOutlineIcon />}
              {...dotSettings}
            />
          </div>
          <div className="circle-stat-wrapper">
            <CircleStat
              className="total-hours"
              label="recorded-hours"
              value={bundleState.totalHours}
              icon={<MicIcon />}
              {...dotSettings}
            />
          </div>
          <div className="circle-stat-wrapper">
            <CircleStat
              className="languages"
              label="languages"
              value={
                Object.keys(stats.locales).filter(
                  locale => locale !== releaseName
                ).length
              }
              icon={<GlobeIcon />}
              {...dotSettings}
            />
          </div>
        </div>
        <div className="dataset-download-prompt">
          <DownloadEmailPrompt
            {...{
              api,
              urlPattern: stats.bundleURL,
              release: releaseName,
              bundleState,
            }}
          />
        </div>
      </div>
    </div>
  );
};

const mapStateToProps = ({ api }: StateTree) => ({
  api,
});

class DatasetInfo extends React.Component<Props> {
  constructor(props: Props, context: any) {
    super(props, context);
  }

  render() {
    const { getString } = this.props;

    return (
      <div className="dataset-info">
        <div className="dataset-segment-download">
          <ConnectedSegmentDownload
            {...{ releaseName: SEGMENT_RELEASE, getString }}
          />
        </div>
        <div className="top">
          <div className="cloud-circle">
            <CloudIcon />
          </div>
          <DatasetsIntro />
          <ConnectedDatasetDownload
            {...{ releaseName: CURRENT_RELEASE, getString }}
          />
        </div>
        <div className="description">
          <DatasetsDescription {...{ releaseName: CURRENT_RELEASE }} />
        </div>
      </div>
    );
  }
}

export const ConnectedDatasetDownload = connect<DatasetPropsFromState>(
  mapStateToProps
)(DatasetCorpusDownload);

export const ConnectedSegmentDownload = connect<DatasetPropsFromState>(
  mapStateToProps
)(DatasetSegmentDownload);

export default localeConnector(
  withLocalization(connect<DatasetPropsFromState>(mapStateToProps)(DatasetInfo))
);<|MERGE_RESOLUTION|>--- conflicted
+++ resolved
@@ -474,14 +474,9 @@
                 href="https://voice.mozilla.org/firefox-voice"
                 rel="noopener noreferrer"
                 target="_blank"
-<<<<<<< HEAD
-                title="Firefox Voice"
-              />
-=======
                 title="Firefox Voice">
                 >
               </a>
->>>>>>> 86381130
             ),
           }}>
           <p id="description-hours" />
