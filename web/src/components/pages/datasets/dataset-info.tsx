--- conflicted
+++ resolved
@@ -511,160 +511,10 @@
           <div className="cloud-circle">
             <CloudIcon />
           </div>
-<<<<<<< HEAD
-          <div className="intro">
-            <Localized id="datasets-headline">
-              <h1 />
-            </Localized>
-
-            {!showIntroTextMdDown && (
-              <Localized id="show-wall-of-text">
-                <TextButton
-                  className="hidden-lg-up"
-                  onClick={() => {
-                    this.setState({ showIntroTextMdDown: true });
-                  }}
-                />
-              </Localized>
-            )}
-
-            <Localized id="datasets-positioning">
-              <p className={showIntroTextMdDown ? '' : 'hidden-md-down'} />
-            </Localized>
-          </div>
-          <div className="info">
-            <div className="inner">
-              <LabeledSelect
-                label={getString('language')}
-                name="bundle-locale"
-                value={bundleLocale}
-                onChange={(event: any) =>
-                  this.setState({ bundleLocale: event.target.value })
-                }>
-                {Object.keys(stats.locales).map(locale => (
-                  <Localized key={locale} id={locale}>
-                    <option value={locale} />
-                  </Localized>
-                ))}
-              </LabeledSelect>
-              <ul className="facts">
-                {Object.entries({
-                  size,
-                  'dataset-version': (
-                    <div className="version">
-                      {[bundleLocale, totalHours + 'h', stats.date].join('_')}
-                    </div>
-                  ),
-                  'validated-hr-total': validHours.toLocaleString(),
-                  'overall-hr-total': totalHours.toLocaleString(),
-                  'cv-license': 'CC-0',
-                  'number-of-voices': localeStats.users.toLocaleString(),
-                  'audio-format': 'MP3',
-                  splits:
-                    localeStats.users >= 5
-                      ? Object.entries(localeStats.splits)
-                          .filter(
-                            ([, values]) => Object.keys(values).length > 1
-                          )
-                          .map(([category, values]) => (
-                            <Splits
-                              key={category}
-                              {...{ category, values, bundleLocale }}
-                            />
-                          ))
-                      : null,
-                }).map(
-                  ([id, value]) =>
-                    value && (
-                      <li key={id}>
-                        <Localized id={id}>
-                          <span className="label" />
-                        </Localized>
-                        <span className="value">{value}</span>
-                      </li>
-                    )
-                )}
-              </ul>
-              {hideEmailForm ? (
-                <>
-                  <Button
-                    className="show-email-form"
-                    rounded
-                    onClick={this.showEmailForm}>
-                    <Localized id="email-to-download">
-                      <span />
-                    </Localized>
-                    <CloudIcon />
-                  </Button>
-                  <Localized id="why-email" elems={{b: <b />}}>
-                    <p className="why-email" />
-                  </Localized>
-                </>
-              ) : (
-                <>
-                  <Localized id="email-input" attrs={{ label: true }}>
-                    <LabeledInput
-                      name="email"
-                      onChange={this.handleInputChange}
-                      ref={this.emailInputRef}
-                      type="email"
-                    />
-                  </Localized>
-                  <LabeledCheckbox
-                    label={
-                      <Localized id="confirm-size" elems={{b: <b />}} vars={{size}}>
-                        <span />
-                      </Localized>
-                    }
-                    name="confirmSize"
-                    checked={confirmSize}
-                    onChange={this.handleInputChange}
-                    style={{ marginBottom: 40 }}
-                  />
-                  <LabeledCheckbox
-                    label={
-                      <Localized id="confirm-no-identify" elems={{b: <b />}}>
-                        <span />
-                      </Localized>
-                    }
-                    name="confirmNoIdentify"
-                    checked={confirmNoIdentify}
-                    onChange={this.handleInputChange}
-                    style={{ marginBottom: 20 }}
-                  />
-                  <LinkButton
-                    href={
-                      confirmSize &&
-                      confirmNoIdentify &&
-                      email &&
-                      this.emailInputRef.current.checkValidity()
-                        ? stats.bundleURLTemplate.replace(
-                            '{locale}',
-                            bundleLocale
-                          )
-                        : null
-                    }
-                    onClick={this.saveHasDownloaded}
-                    rounded
-                    className="download-language"
-                    style={{ minWidth: 300 }}>
-                    <Localized
-                      id="download-language"
-                      vars={{language: getString(bundleLocale)}}>
-                      <span />
-                    </Localized>
-                    <CloudIcon />
-                  </LinkButton>
-                </>
-              )}
-            </div>
-          </div>
-=======
           <DatasetsIntro />
           <ConnectedDatasetDownload
             {...{ releaseName: CURRENT_RELEASE, getString }}
           />
->>>>>>> 8b753022
         </div>
         <div className="description">
           <DatasetsDescription {...{ releaseName: CURRENT_RELEASE }} />
