@import url('../vars.css');

.banner {
    display: flex;
    flex-direction: row;
    align-items: center;
    justify-content: center;
    flex-wrap: wrap;
    z-index: var(--middle-z-index);
    background: var(--black);
    padding-top: 20px;
    padding-bottom: 20px;
    padding-inline-start: 10px;
    padding-inline-end: 50px;

    @media (--md-down) {
        position: sticky;
        top: var(--header-height);
    }

    @media (--sm-down) {
        position: fixed;
        top: auto;
        bottom: 0;
    }

    .notification-text {
        text-align: center;
        color: #f89096;
        margin: 0 1rem;

        a {
            color: inherit;
        }

        @media (--md-down) {
            width: 100%;
        }

        @media (--sm-down) {
            font-size: 1.2rem;
        }
    }

    .cta {
        border: 2px solid hsla(0, 0%, 100%, 0.5);
        border-radius: 30px;
        align-items: center;
        justify-content: center;
        flex-direction: row;
        text-transform: uppercase;
        letter-spacing: 0.8px;
        margin: 0.5rem 1rem;
        min-width: 150px;
        background-color: transparent;
        width: auto;

        &.external {
            border-color: transparent;
        }

        path {
            fill: var(--white);
        }

        svg {
            width: 22px;
            height: 22px;
            margin: 0 0.5rem;

            @media (--md-down) {
                width: 18px;
                height: 18px;
            }

            @media (--sm-down) {
                width: 14px;
                height: 14px;
            }
        }

        @media (--md-down) {
            font-size: 80%;
            padding-top: 0;
            padding-bottom: 0;
        }

        @media (--sm-down) {
            font-size: 65%;
            margin-inline-start: 0.5rem;
            height: 2.5rem;
        }
    }

    .close {
        border: none;
        position: absolute;
        right: 2rem;
        left: auto;

        path {
            fill: var(--white);
        }
<<<<<<< HEAD

=======
      
>>>>>>> 5afe2543
        @media (--sm-down) {
            right: 0.75rem;
            top: 2rem;
        }

        [dir='rtl'] & {
            left: 2rem;
            right: auto;
            @media (--sm-down) {
                left: 0.75rem;
                right: auto;
            }
        }
    }
}<|MERGE_RESOLUTION|>--- conflicted
+++ resolved
@@ -101,11 +101,46 @@
         path {
             fill: var(--white);
         }
-<<<<<<< HEAD
 
-=======
-      
->>>>>>> 5afe2543
+        svg {
+            width: 22px;
+            height: 22px;
+            margin: 0 0.5rem;
+
+            @media (--md-down) {
+                width: 18px;
+                height: 18px;
+            }
+
+            @media (--sm-down) {
+                width: 14px;
+                height: 14px;
+            }
+        }
+
+        @media (--md-down) {
+            font-size: 80%;
+            padding-top: 0;
+            padding-bottom: 0;
+        }
+
+        @media (--sm-down) {
+            font-size: 65%;
+            margin-inline-start: 0.5rem;
+            height: 2.5rem;
+        }
+    }
+
+    .close {
+        border: none;
+        position: absolute;
+        right: 2rem;
+        left: auto;
+
+        path {
+            fill: var(--white);
+        }
+
         @media (--sm-down) {
             right: 0.75rem;
             top: 2rem;
