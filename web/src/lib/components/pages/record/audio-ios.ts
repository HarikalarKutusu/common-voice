import ERROR_MSG from '../../../../error-msg';
import { isNativeIOS } from '../../../utility';
import { AudioInfo } from './audio-web';
import confirm from '../../../confirm/confirm';

const LEVELS_THROTTLE = 50;

declare var webkit: any;
declare var vcopensettings: any;

export default class AudioIOS {
  postMessage: Function;
  pendingStart: Function;
  pendingStartError: Function;
  volumeCallback: Function;
  lastUpdate: number;

  static AUDIO_TYPE: string = 'audio/m4a;base64';
  last: AudioInfo;

  clear(): void {
    this.last = null;
  }

  // Microphone is definitely supported on iOS.
  isMicrophoneSupported() {
    return true;
  }

  isAudioRecordingSupported() {
    return true;
  }

  // For audio src URL, we need to trick webkit into
  // thinking this is an mp4 base64 encoding.
  static AUDIO_TYPE_URL: string = 'audio/mp4;base64';

  private handleNativeMessage(msg: string): void {
    if (msg === 'nomicpermission') {
      confirm(
        'Please allow microphone access to record your voice.',
        'Go to Settings',
        'Cancel'
      ).then(gotoSettings => {
        if (gotoSettings) {
          vcopensettings();
        }
      });
    } else if (msg === 'capturestarted') {
      if (this.pendingStart) {
        let cb = this.pendingStart;
        this.pendingStart = null;
        this.pendingStartError = null;
        cb();
      }
    } else if (msg === 'errorrecording') {
      if (this.pendingStart) {
        let cb = this.pendingStartError;
        this.pendingStart = null;
        this.pendingStartError = null;
        cb('Unable to start recording');
      }
    } else {
      console.log('unhandled native message', msg);
    }
  }

  constructor() {
    // Make sure we are in the right context before we allow instantiation.
    if (!isNativeIOS()) {
      throw new Error('cannot use ios audio in web app');
    }

    // Native will call this function with decibels from -120 to 0.
    this.lastUpdate = Date.now();
    window['levels'] = (decibels: string) => {
      if (!this.volumeCallback) {
        return;
      }

      let now = Date.now();
      if (now - this.lastUpdate > LEVELS_THROTTLE) {
        this.lastUpdate = now;
        // Scale and shift to get a nice sound curve.
        let volume = (parseInt(decibels, 10) + 70) * 1.5;
        this.volumeCallback(volume);
      }
    };

    // Handle any messages coming from native.
    window['nativemsgs'] = this.handleNativeMessage.bind(this);

    // Store our native message bridge for later.
    let messenger = webkit.messageHandlers['scriptHandler'];
    this.postMessage = messenger.postMessage.bind(messenger);

    // For now, we will always use portrait mode for the app.
    this.postMessage('lockportrait');
  }

<<<<<<< HEAD
  async init(): Promise<void> {
    return;
=======
  /**
   * Initialize the recorder. For this iOS implementation, this is a no-op.
   * 
   * @returns A Promise that resolves to `true` immediately.
   */
  async init(): Promise<boolean> {
    return true;
>>>>>>> 81443184
  }

  setVolumeCallback(cb: Function) {
    this.volumeCallback = cb;
  }

  start(): Promise<void> {
    return new Promise<void>((res, rej) => {
      this.pendingStart = res;
      this.pendingStartError = rej;
      this.postMessage('startCapture');
    });
  }

  stop() {
    return new Promise((res: Function, rej: Function) => {
      // Liten for the next data call from Native, that will
      // have our sound data in base64 format.

      window['uploadData'] = (data: string) => {
        this.last = {
          url: 'data:' + AudioIOS.AUDIO_TYPE_URL + ',' + data,
          blob: new Blob([data], {
            type: AudioIOS.AUDIO_TYPE,
          }),
        };
        res(this.last);
      };

      this.postMessage('stopCapture');
    });
  }

  // We aren't using this for now, but this performs better
  // than the base64 url for obvious reasons.
  play(): void {
    this.postMessage('playCapture');
  }
}<|MERGE_RESOLUTION|>--- conflicted
+++ resolved
@@ -98,18 +98,13 @@
     this.postMessage('lockportrait');
   }
 
-<<<<<<< HEAD
-  async init(): Promise<void> {
-    return;
-=======
   /**
    * Initialize the recorder. For this iOS implementation, this is a no-op.
-   * 
+   *
    * @returns A Promise that resolves to `true` immediately.
    */
   async init(): Promise<boolean> {
     return true;
->>>>>>> 81443184
   }
 
   setVolumeCallback(cb: Function) {
