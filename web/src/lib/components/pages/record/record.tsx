import API from '../../../api';
import User from '../../../user';
import Tracker from '../../../tracker';
import { h, Component } from 'preact';
import Icon from '../../icon';
import AudioIOS from './audio-ios';
import AudioWeb, { AudioInfo } from './audio-web';
import ListenBox from '../../listen-box/listen-box';
import Alert from '../../alert/alert';
import { getItunesURL, isFocus, isNativeIOS, sleep } from '../../../utility';
import confirm from '../../../confirm/confirm';
import Review from './review';
import ProfileActions from './profile-actions';

const CACHE_SET_COUNT = 9;
const SET_COUNT = 3;
const PAGE_NAME = 'record';
const MIN_RECORDING_LENGTH = 300; // ms
const MAX_RECORDING_LENGTH = 10000; // ms
const MIN_VOLUME = 1;
const RETRY_TIMEOUT = 1000;
const ERR_SENTENCES_NOT_LOADED =
  'Sorry! Sentences are being loaded, please wait or try again shortly.';

enum RecordingError {
  TOO_SHORT = 1,
  TOO_LONG,
  TOO_QUIET,
}

interface RecordProps {
  active: string;
  user: User;
  api: API;
  navigate(url: string): void;
  onSubmit(
    recordings: Blob[],
    sentences: string[],
    progressCb: Function
  ): Promise<void>;
  onRecord: Function;
  onRecordStop: Function;
  onRecordingSet: Function;
  onDelete: Function;
  onVolume(volume: number): void;
}

interface RecordState {
  sentences: string[];
  recording: boolean;
  recordingStartTime: number;
  recordingStopTime: number;
  recordings: any[];
  uploading: boolean;
  uploadProgress: number;
  isReRecord: boolean;
  reRecordIndex: number;
  alertVisible: boolean;
}

export default class RecordPage extends Component<RecordProps, RecordState> {
  name: string = PAGE_NAME;
  audio: AudioWeb | AudioIOS;
  isUnsupportedPlatform: boolean;
  tracker: Tracker;
  sentenceCache: string[];
  maxVolume: number;

  state: RecordState = {
    sentences: [],
    recording: false,
    recordingStartTime: 0,
    recordingStopTime: 0,
    recordings: [],
    uploading: false,
    uploadProgress: 0,
    isReRecord: false,
    reRecordIndex: -1,
    alertVisible: false,
  };

  constructor(props: RecordProps) {
    super(props);

    this.tracker = new Tracker();

    this.sentenceCache = [];
    this.refillSentenceCache().then(this.newSentenceSet.bind(this));

    // Use different audio helpers depending on if we are web or native iOS.
    if (isNativeIOS()) {
      this.audio = new AudioIOS();
    } else {
      this.audio = new AudioWeb();
    }
    this.audio.setVolumeCallback(this.updateVolume.bind(this));

    if (!this.audio.isMicrophoneSupported()) {
      this.isUnsupportedPlatform = true;
      return;
    }

    if (!this.audio.isAudioRecordingSupported()) {
      this.isUnsupportedPlatform = true;
      return;
    }

    if (isFocus()) {
      this.isUnsupportedPlatform = true;
      return;
    }

    this.maxVolume = 0;

    // Bind now, to avoid memory leak when setting handler.
    this.onSubmit = this.onSubmit.bind(this);
    this.onRecordClick = this.onRecordClick.bind(this);
    this.processRecording = this.processRecording.bind(this);
    this.goBack = this.goBack.bind(this);
    this.onProgress = this.onProgress.bind(this);
    this.hideAlert = this.hideAlert.bind(this);
  }

  private async refillSentenceCache() {
    try {
      const newSentences = await this.props.api.getRandomSentences(
        CACHE_SET_COUNT
      );
      this.sentenceCache = this.sentenceCache.concat(newSentences);
    } catch (err) {
      console.log('could not fetch sentences');
    }
  }

  private processRecording(info: AudioInfo) {
    let recordings = this.state.recordings;
    if (this.state.isReRecord) {
      recordings.splice(this.state.reRecordIndex, 0, info);
    } else {
      recordings.push(info);
    }

    const isFull = this.isFull();

    this.setState({
      recordings: recordings,
      recording: false,
      isReRecord: false,
      reRecordIndex: -1,
      alertVisible: isFull ? false : true,
    });

    this.tracker.trackRecord();

    this.props.onRecordStop && this.props.onRecordStop();

    const error = this.getRecordingError();
    if (error) {
      let message;
      switch (error) {
        case RecordingError.TOO_SHORT:
          message = 'The recording was too short.';
          break;
        case RecordingError.TOO_LONG:
          message = 'The recording was too long.';
          break;
        case RecordingError.TOO_QUIET:
          message = 'The recording was too quiet.';
          break;
        default:
          message = 'There was something wrong with the recording.';
      }
      console.log(message);
      // TODO display error to user
    }

    if (!this.props.onRecordingSet) {
      return;
    }

    if (isFull) {
      this.props.onRecordingSet();
    }
  }

  private getRecordingError(): RecordingError {
    const length = this.state.recordingStopTime - this.state.recordingStartTime;
    if (length < MIN_RECORDING_LENGTH) {
      return RecordingError.TOO_SHORT;
    }
    if (length > MAX_RECORDING_LENGTH) {
      return RecordingError.TOO_LONG;
    }
    if (this.maxVolume < MIN_VOLUME) {
      return RecordingError.TOO_QUIET;
    }
    return null;
  }

  private deleteRecording(index: number): void {
    let recordings = this.state.recordings;
    recordings.splice(index, 1);
    this.setState({
      recordings: recordings,
      isReRecord: true,
      reRecordIndex: index,
      alertVisible: false,
    });

    this.props.onDelete();
  }

  private getRecordingUrl(which: number): string {
    let r = this.state.recordings[which] && this.state.recordings[which].url;
    return r || '';
  }

  private getSentence(which: number): string {
    let s = this.state.sentences[which] && this.state.sentences[which];
    return s || '';
  }

  private onProgress(percent: number) {
    this.setState({ uploadProgress: percent });
  }

  private updateVolume(volume: number) {
    if (!this.state.recording) {
      return;
    }

    // For some reason, volume is always exactly 100 at the end of the
    // recording, even if it is silent; so ignore that.
    if (volume !== 100 && volume > this.maxVolume) {
      this.maxVolume = volume;
    }

    if (this.props.onVolume) {
      this.props.onVolume(volume);
    }
  }

  private async onSubmit() {
    if (this.state.uploading) {
      return;
    }

    this.setState({
      uploading: true,
    });

    try {
      await this.props.onSubmit(
        this.state.recordings,
        this.state.sentences,
        this.onProgress
      );
      this.reset();
      this.tracker.trackSubmitRecordings();
    } catch (e) {
      this.setState({
        uploading: false,
      });
      const keep = await confirm(
        'Upload aborted. Do you want to delete your recordings?',
        'Keep the recordings',
        'Delete my recordings'
      );
      if (!keep) {
        this.reset();
        this.props.navigate('/');
      }
    }
  }

  private isFull(): boolean {
    return this.state.recordings.length >= SET_COUNT;
  }

  private goBack(): void {
    if (this.state.recordings.length < 1) {
      console.error('cannot undo, no recordings');
      return;
    }

    // If user was recording when going back, make sure to throw
    // out this new recording too.
    if (this.state.recording) {
      this.stopRecordingHard();
    }

    let recordings = this.state.recordings;
    recordings.pop();
    this.setState({
      recordings: recordings,
      alertVisible: false,
    });
  }

  private reset(): void {
    this.setState({
      recording: false,
      recordings: [],
      sentences: [],
      uploading: false,
      uploadProgress: 0,
    });
    this.newSentenceSet();
  }

  async onRecordClick(evt?: any) {
    evt.preventDefault();
    evt.stopImmediatePropagation();

    if (this.state.recording) {
      this.stopRecording();
      return;
    }

    // Don't start a new recording when full.
    if (this.isFull()) {
      return;
    }

    const initSuccess = await this.audio.init();
    if (initSuccess) {
      this.startRecording();
    }
  }

  startRecording() {
    this.audio.start();
    this.maxVolume = 0;
    this.setState({
      recording: true,
      // TODO: re-enable display of recording time at some point.
      recordingStartTime: Date.now(),
      recordingStopTime: 0,
      alertVisible: false,
    });
    this.props.onRecord && this.props.onRecord();
  }

  stopRecording() {
    this.audio.stop().then(this.processRecording);
    this.setState({
      recordingStopTime: Date.now(),
    });
  }

  /**
   * Stop the current recording and throw out the audio.
   */
  stopRecordingHard() {
    this.audio.stop();
    this.setState({
      recording: false,
    });

    this.props.onRecordStop && this.props.onRecordStop();
  }

  private async newSentenceSet() {
    // If we don't have enough sentences in our cache, fill it before continuing.
    while (!this.areSentencesLoaded) {
      console.error('slow path for getting new sentences');
      await sleep(RETRY_TIMEOUT);
      await this.refillSentenceCache();
    }

    let newOnes = this.sentenceCache.splice(0, SET_COUNT);
    this.setState({ sentences: newOnes });

    // Preemptively fill sentence cache when we get low.
    if (this.sentenceCache.length < SET_COUNT * 2) {
      this.refillSentenceCache();
    }
  }

  private get areSentencesLoaded(): boolean {
    return this.sentenceCache.length >= SET_COUNT;
  }

  private hideAlert(): void {
    this.setState({
      alertVisible: false,
    });
  }

  render() {
    // Make sure we can get the microphone before displaying anything.
    if (this.isUnsupportedPlatform) {
      return (
        <div className={'unsupported ' + this.props.active}>
          <h2>We're sorry, but your platform is not currently supported.</h2>
          <p>
            On desktop computers, you can download the latest:
            <a target="_blank" href="https://www.firefox.com/">
              <Icon type="firefox" />Firefox
            </a>{' '}
            or
            <a target="_blank" href="https://www.google.com/chrome">
              <Icon type="chrome" />Chrome
            </a>
          </p>
          <p>
            <b>iOS</b> users can download our free app:
          </p>
          <a target="_blank" href={getItunesURL()}>
            <img src="/img/appstore.svg" />
          </a>
        </div>
      );
    }

    // During uploading, we display the submit page for progress.
    let texts = []; // sentence elements
    let listens = []; // listen boxes

    // Get the text prompts.
    for (let i = 0; i < SET_COUNT; i++) {
      // For the sentences elements, we need to
      // figure out where each item is positioned.
      // When rerecording, this is determined by reRecordIndex.
      // Otherwise, this is determined by the number of sentences recorded.
      let className = 'text-box';
      const length = this.state.recordings.length;
      const reRecordIndex = this.state.reRecordIndex;
      const recordIndex = this.state.isReRecord ? reRecordIndex : length;
      if (i < recordIndex) {
        className = className + ' left';
      } else if (i > recordIndex) {
        className = className + ' right';
      }

      texts.push(<p className={className}>{this.state.sentences[i]}</p>);

      listens.push(
        <ListenBox
          src={this.getRecordingUrl(i)}
          onDelete={this.deleteRecording.bind(this, i)}
          sentence={this.getSentence(i)}
        />
      );
    }

    let showBack = this.state.recordings.length !== 0 && !this.state.isReRecord;
    let progress = this.state.uploadProgress;
    if (this.state.uploading) {
      // Look ahead in the progress bar when uploading.
      progress += 100 / SET_COUNT;
    }

    const controlElements = this.areSentencesLoaded
      ? [
          <p id="record-help">
            Please tap to record, then read the above sentence aloud.
          </p>,
          <div
            id="record-button"
            onTouchStart={this.onRecordClick}
            onClick={this.onRecordClick}
          />,
        ]
      : ERR_SENTENCES_NOT_LOADED;

    const recordingsCount = this.state.recordings.length;
    return (
<<<<<<< HEAD
      <div id="record-container" className={this.props.active}>
        {!this.isFull() && !this.state.uploading ? (
          <div id="voice-record">
            <div className="record-sentence">
              {texts}
              {recordingsCount > 0 &&
                !this.state.isReRecord && (
                  <Icon
                    id="undo-clip"
                    type="undo"
                    onClick={this.goBack}
                    className={!showBack ? 'hide' : ''}
                  />
                )}
            </div>
            <div class="record-controls">{controlElements}</div>
            <p id="recordings-count">
              <span style={this.state.isReRecord ? 'display: none;' : ''}>
                {recordingsCount + 1} of 3
              </span>
            </p>
            <ProfileActions
              user={this.props.user}
              navigate={this.props.navigate}
=======
      <div id="record-container" className={className}>
        <div id="voice-record">
          <Alert
            text="Submit success! Want to record again?"
            active={this.state.alertVisible}
            autoHide
            onClose={this.hideAlert}
          />
          <div className="record-sentence">
            {texts}
            <Icon
              id="undo-clip"
              type="undo"
              onClick={this.goBack}
              className={!showBack ? 'hide' : ''}
>>>>>>> d1cb8dd1
            />
          </div>
        ) : (
          <Review
            progress={progress}
            user={this.props.user}
            navigate={this.props.navigate}
            onSubmit={this.onSubmit}>
            {listens}
          </Review>
        )}
      </div>
    );
  }
}<|MERGE_RESOLUTION|>--- conflicted
+++ resolved
@@ -466,10 +466,15 @@
 
     const recordingsCount = this.state.recordings.length;
     return (
-<<<<<<< HEAD
       <div id="record-container" className={this.props.active}>
         {!this.isFull() && !this.state.uploading ? (
           <div id="voice-record">
+            <Alert
+              text="Submit success! Want to record again?"
+              active={this.state.alertVisible}
+              autoHide
+              onClose={this.hideAlert}
+            />
             <div className="record-sentence">
               {texts}
               {recordingsCount > 0 &&
@@ -491,23 +496,6 @@
             <ProfileActions
               user={this.props.user}
               navigate={this.props.navigate}
-=======
-      <div id="record-container" className={className}>
-        <div id="voice-record">
-          <Alert
-            text="Submit success! Want to record again?"
-            active={this.state.alertVisible}
-            autoHide
-            onClose={this.hideAlert}
-          />
-          <div className="record-sentence">
-            {texts}
-            <Icon
-              id="undo-clip"
-              type="undo"
-              onClick={this.goBack}
-              className={!showBack ? 'hide' : ''}
->>>>>>> d1cb8dd1
             />
           </div>
         ) : (
