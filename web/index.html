--- conflicted
+++ resolved
@@ -8,22 +8,7 @@
     <link rel="stylesheet" href="/css/index.css">
   </head>
   <body>
-<<<<<<< HEAD
-    <header>
-      <a id="main-logo" href="/">Voice<br />Commons</a>
-      <button id="hamburger-menu" class="hamburger hamburger--vortex" type="button">
-        <span class="hamburger-box">
-          <span class="hamburger-inner"></span>
-        </span>
-      </button>
-      <nav id="main-nav" class="nav-list"></nav>
-    </header>
-    <section id="content"></section>
-=======
     <section id="pages"></section>
-    <script src="/vendor/chroma.min.js"></script>
-    <script src="/vendor/preact.min.js"></script>
->>>>>>> 0a4f998d
     <script src="/js/bundle.js"></script>
   </body>
 </html>