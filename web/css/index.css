/* Define our icon font. */
@font-face {
  font-family: Icons;
  src: url("/font/icons.ttf");
}

@font-face {
  font-family: ZillaSlab;
  src: url("/font/ZillaSlab-Light.ttf");
}

:root {
  --base-font-family: "Helvetica Neue",Helvetica,Arial,sans-serif;
  --strong-font-family: ZillaSlab,Georgia,Utopia,Charter,serif;
  --base-font-size: 15px;
  --header-height: 5rem;
  --input-height: 2.5rem;
  --sidebar-width: 11rem;
  --debug-box-height: 4rem;
  --listen-box-height: 6rem;
  --base-background-image: url("/img/wave-blue-large.png");
  --base-background-image-mobile: url("/img/wave-blue-mobile.png");
  --record-background-image: url("/img/wave-red-large.png");
  --record-background-image-mobile: url("/img/wave-red-mobile.png");
  --page-margin: 1rem;
  --standard-margin: 0.3rem;
  --hamburger: calc(var(--header-height) * 0.7);
  --transition-default: 0.3s;
  --desktop-width: 50rem;
  --hero-height: 15.3rem;
  --hero-height-mobile: 12.5rem;
  --robot-height: 19rem;
  --robot-height-mobile: 16rem;
  --spinner-height: 10rem;
  --bounce-curve: cubic-bezier(0.000, 1.430, 0.700, 0.940);
  --shadow-overhang: 0 1px 0 rgba(12,13,14,0.1),
                     0 1px 3px rgba(12,13,14,0.1),
                     0 4px 20px rgba(12,13,14,0.035),
                     0 1px 1px rgba(12,13,14,0.025);

  --base-background-color: white;
  --base-font-color: black;
  --color-speak: #FB8E92;
  --color-speak-light: #FDC6C8;
  --color-listen: #B7D43F;
  --color-listen-dark: #7F9622;
  --color-sentence: #E7E5E2;
  --color-about: #f8b83e;
  --color-profile: #9D9D9C;
  --color-help: #3DFEFD;
  --color-text-help: rgba(255, 255, 255, 0.4);
  --tab-line: 2px solid #3dfefd;

  --highlight-shadow-listen:
    1px 1px 6px var(--color-listen),
    2px 2px 6px var(--color-listen),
    3px 3px 3px var(--color-listen),
    4px 4px 2px var(--color-listen);

  /* Z-indexing */
  --top-z-index: 2;
  --middle-z-index: 1;
  --bottom-z-index: 0;
}

html {
  font-family: var(--base-font-family);
  font-size: var(--base-font-size);
  color: var(--base-font-color);
  background-color: var(--base-background-color);
  overflow: scroll;
}

@media (max-width: 600px) {
  html {
    overflow: hidden;
  }
}

html, body, #main {
  padding: 0;
  margin: 0;
  min-height: 100vh;
  width: 100%;
}

body {
}

h1, h2, h3, h4 {
  font-family: var(--strong-font-family);
}

h1 {
  font-size: 1.8rem;
}

h2 {
  font-size: 1.5rem;
}

a {
  outline: none;
  text-decoration: none;
  color: var(--base-font-color);
}

p, h1, h2, h3, h4 {
  margin: 0;
  padding: 0;
}

hr {
  border-color: var(--base-font-color);
}

a:active {
  -webkit-tap-highlight-color: rgba(0,0,0,0);
}

button {
  display: inline-block;
  padding: 0.5rem 3rem;
  margin-bottom: 0;
  font-size: var(--base-font-size);
  font-weight: bold;
  text-align: center;
  cursor: pointer;
  border: 1px solid black;
  outline: none;
  background-color: var(--base-background-color);
  position: relative;
  transition: all 0.1s linear;
}

@media (max-width: 600px) {
  button {
    display: block;
    width: 100%;
  }
}

body:not(.mobile-safari) button:hover {
  background-color: var(--color-speak);
}

button.highlight {
  transform: scale(1.1);
}

button:active {
  background: black;
  color: white;
  -webkit-tap-highlight-color: rgba(0,0,0,0);
}

button:disabled {
  pointer-events: none;
  opacity: 0.3;
}

button.dark {
  background-color: black;
  color: white;
}

button.dark:active {
  background-color: white;
  color: black;
}

select {
  display: block;
  background: none;
  font-size: 1rem;
  width: 100%;
  height: var(--input-height);
  border: 1px solid var(--base-font-color);
}

input[type="email"],
input[type="text"] {
  height: var(--input-height);
  border: 1px solid black;
  border-radius: 0;
  font-size: var(--base-font-size);
  box-sizing: border-box;
  padding: 0px 2px 1px;
}

label {
  font-size: 0.7rem;
}

input:invalid {
  border-color: red;
}

.input-and-button {
  display: flex;
  position: relative;
}

.input-and-button input {
  width: 70%;
}

.input-and-button label {
  position: absolute;
  top: 0.2rem;
  left: 0.2rem;
}

.input-and-button button {
  display: inline-block;
  width: unset;
  flex: 1 1 auto;
  color: var(--base-background-color);
  background-color: var(--base-font-color);
  padding: 0;
}

/* Icon font element. */
[data-icon]:before {
  font-family: Icons;
  font-size: 200%;
  content: attr(data-icon);
  speak: none;
  -webkit-font-smoothing: antialiased;
  -moz-osx-font-smoothing: grayscale;
}

.strong {
  font-family: var(--strong-font-family);
  font-weight: bold;
}

/* Listen Box Component */
.listen-box {
  display: flex;
  margin-bottom: var(--standard-margin);
  opacity: 0.3;
  pointer-events: none;
}

@media (max-width: 600px) {
  .listen-box {
    --listen-box-height: 5rem;
    flex-wrap: wrap;
  }
}

.listen-box.loaded {
  opacity: 1;
  pointer-events: all;
}

.sentence-box {
  min-height: var(--listen-box-height);
}

.play-box,
.delete-box,
.vote-box {
  height: var(--listen-box-height);
}

.sentence-box,
.play-box,
.delete-box,
.vote-box {
  position: relative;
}

.sentence-box b,
.play-box b,
.delete-box b,
.vote-box b {
  position: absolute;
  top: -1.3rem;
  line-height: 1rem;
  font-size: 0.65rem;
  left: 0;
}

<<<<<<< HEAD
.sentence-box,
=======
.delete-box,
>>>>>>> de0064b2
.play-box {
  background-color: var(--color-listen);
}

.sentence-box {
  padding: 0 0.5rem;
  text-align: left;
  text-overflow: ellipsis;
  font-weight: bold;
  line-height: 1.3;
  flex: 1 1 auto;
  display: flex;
  align-items: center;
  margin-right: var(--standard-margin);
  background-color: var(--color-sentence);
}

@media (max-width: 600px) {
  .sentence-box {
    font-size: 0.8rem;
    line-height: 1.2rem;
    flex: 1;
  }
}

.delete-box,
.play-box {
  min-width: var(--listen-box-height);
  line-height: var(--listen-box-height);
  text-align: center;
  cursor: pointer;
  transition: 100ms;
}

body:not(.mobile-safari) .delete-box:hover,
body.mobile-safari .delete-box:active,
body:not(.mobile-safari) .play-box:hover,
body.mobile-safari .play-box:active {
  background-color: var(--color-listen-dark);
}

.delete-box {
  margin-left: var(--standard-margin);
  border: 1px solid black;
}

body:not(.mobile-safari) .delete-box:hover,
body.mobile-safari .delete-box:active {
  background-color: black;
  color: white;
}

.play-box {
  border: 1px solid var(--color-listen);
}

body:not(.mobile-safari) .play-box:hover,
body.mobile-safari .play-box:active {
  border-color: var(--color-listen-dark);
}

.vote-box {
  display: flex;
  flex-direction: column;
}

.vote-box > a {
  height: 50%;
  box-sizing: border-box;
  font-size: 1rem;
  line-height: 2rem;
  cursor: pointer;
  font-weight: bold;
  padding: 0 1rem;
  margin: 0 1rem;
  display: flex;
  align-items: flex-end;
}

body:not(.mobile-safari) .vote-box > a:hover {
  background-color: var(--color-listen);
}

.vote-box.disabled > a {
  opacity: 0.3;
  pointer-events: none;
}

.vote-box > a:active {
  background-color: black;
  color: white;
}

.vote-box > a :first-child {
  margin-right: 1rem;
}

@media (min-width: 600px) {
  .vote-box > :first-child {
    border-bottom: 1px dashed black;
  }
}

@media (max-width: 600px) {
  .vote-box {
    flex-direction: row;
    align-items: center;
    width: 100%;
  }
  .vote-box a {
    min-width: 50%;
    margin: 0;
    display: inline-block;
    text-align: center;
  }
}

.vote-box > :not(:first-child) {
  font-size: 0.9rem;
  color: red;
}

.audio-box {
  display: none;
}

.progress-button {
  overflow: hidden;
}

.progress-button .progress {
  position: absolute;
  top: 0;
  left: 0;
  right: 0;
  bottom: 0;
  background-color: rgba(0, 0, 0, 0.4);
  transition: transform 1s var(--bounce-curve);
}

/* Begin cross page code */
#main {
  opacity: 0;
  position: relative;
  box-sizing: border-box;
  background-color: var(--base-background-color);
}

.loaded #main {
  transition: opacity 0.5s linear;
  opacity: 1;
}

header {
  position: fixed;
  top: 0;
  left: 0;
  right: 0;
  display: flex;
  flex-flow: row nowrap;
  height: var(--header-height);
  box-sizing: border-box;
  z-index: var(--top-z-index);
  align-items: flex-start;
  transition: background-color 0.15s linear;
  background-image: url("/img/strip-top.png");
  background-position: 2rem 0;
  background-size: 2rem;
  background-repeat: no-repeat;
}

header.active {
  box-shadow: var(--shadow-overhang);
  background-color: var(--base-background-color);
}

@media (max-width: 600px) {
  header {
    padding: var(--page-margin) var(--page-margin) 0;
    background: none;
  }
}

@media (min-width: 600px) {
  header {
    max-width: var(--desktop-width);
    position: absolute;
    bottom: 0;
    margin: 0 auto;
    height: unset;
    align-items: baseline;
    flex-direction: column;
    padding-top: 12.5rem;
    pointer-events: none;
  }
  header > * {
    pointer-events: auto;
  }
}

@media (min-width: 600px) {
  #help-links .content,
  #moz-links .content {
    max-width: var(--desktop-width);
    margin: 0 auto;
  }
}

#help-links {
  height: 6rem;
  background-color: var(--color-help);
}

#help-links a {
  box-sizing: border-box;
  text-align: center;
  width: 10rem;
}

#help-links a:first-child {
  border-right: 1px solid black;
}

#help-links a:nth-child(2) {
  border-right: 1px solid black;
}

#moz-links {
  font-size: 0.7rem;
  color: white;
  background-color: black;
}

@media (min-width: 600px) {
  #moz-links {
    height: 4rem;
    padding: 0.4rem 0;
  }
}

#help-links .content,
#moz-links .content {
  display: flex;
  align-items: center;
  justify-content: center;
  height: 100%;
}

@media (max-width: 600px) {
  #moz-links .content {
    flex-direction: column;
    align-items: flex-start;
    padding: var(--page-margin);
  }
}


#moz-links .main-logo {
  font-size: 1rem;
  padding-right: 4rem;
}

#moz-links .links a {
  color: var(--color-help);
}

@media (max-width: 600px) {
  #moz-links .links > p:last-child,
  #moz-links .links > :first-child a {
    display: block;
    padding: 0.5rem 0;
  }
}

#moz-links .links > :first-child {
  margin-bottom: 0.2rem;
  display: flex;
  justify-content: space-between;
}

.nav-list {
  font-family: var(--strong-font-family);
  display: flex;
}

.tab {
  display: block;
  box-sizing: border-box;
  cursor: pointer;
  flex-grow: 0;
  margin: 0 var(--page-margin);
  vertical-align: bottom;
}

.tab .tab-name {
  background-color: var(--color-text-help);
  transition: background-color 0.15s ease-in;
  padding: 0.2rem 6rem 0.2rem 0.6rem;
}

.tab.active .tab-name {
  background-color: var(--color-about);
  padding-right: 6rem;
}

.tab.active .tab-name.speak {
  background-color: var(--color-speak);
}

.tab.active .tab-name.listen {
  background-color: var(--color-listen);
}

.tab.active .tab-name.profile {
  background-color: var(--color-profile);
}


#main-nav .tab {
  line-height: 1.4;
  margin: 0.35rem 0;
}

#main-nav .tab.active {
  transition: none;
}

@media (max-width: 600px) {
  #scroller {
    position: fixed;
    top: 0; bottom: 0;
    left: 0; right: 0;
    overflow-x: hidden;
    overflow-y: scroll;
  }
  body:not(.focus) #scroller {
    -webkit-overflow-scrolling: touch;
    scroll-behavior: smooth;
  }
}

#scrollee {
  position: relative;
}

.faq #background-container,
.terms #background-container,
.privacy #background-container,
.profile #background-container {
  opacity: 0;
}

#background-container {
  position: absolute;
  top: 0.7rem;
  left: 0;
  right: 0;
  height: 20rem;
  background-repeat: repeat-x;
  background-position: center;
  background-size: 100% 100%;
  z-index: var(--bottom-z-index);
  transition: opacity 0.4s var(--bounce-curve), transform 0.2s linear;
}

#background-container:after {
  content : "";
  display: block;
  position: absolute;
  top: 0;
  left: 0;
  right: 0;
  height: 20rem;
  opacity: 0;
  transition: opacity 0.2s linear;
  background-repeat: repeat-x;
  background-position: center;
  background-size: 100% 100%;
}

.hiding #background-container {
  transform: scaleY(0.4);
}

/* Don't use background transitions on desktop since
 * Normal scaling is already smooth enough */
body:not(.ios) .recording #background-container {
  transition: opacity 0.4 var(--bounce-curve);
}

/* For native iOS css background image is not performance
 * so we use inline images instead */
.ios #background-container {
  background: none !important;
}

.ios #background-container:after {
  display: none !important;
}

.ios #background-container img {
  position: absolute;
  top: 0; bottom: 0;
  left: 0; right: 0;
  transition: opacity 0.2s linear;
}

.ios .recording #background-container img:first-child,
.ios #background-container img:last-child {
  opacity: 0;
}

.ios .recording #background-container img:last-child {
  opacity: 1;
}

@media (max-width: 600px) {
  #background-container {
    height: 12.5rem;
    background-image: var(--base-background-image-mobile);
  }
  #background-container:after {
    height: 12.5rem;
    background-image: var(--record-background-image-mobile);
  }
}

@media (min-width: 600px) {
  #background-container {
    height: 20rem;
    background-image: var(--base-background-image);
  }
  #background-container:after {
    background-image: var(--record-background-image);
  }
}

@media (min-width: 600px) {
  .recording #background-container:after {
    opacity: 1;
  }
}

@media (max-width: 600px) {
  .recording #background-container {
    background:none;
  }
  .recording #background-container:after {
    opacity: 1;
  }
}

#install-app {
  position: fixed;
  bottom: 0;
  left: 0; right: 0;
  background-color: rgba(61, 254, 253, 0.9);
  height: 3rem;
  line-height: 3rem;
  vertical-align: middle;
  cursor: pointer;
  text-align: center;
  color: white;
  font-weight: bold;
  z-index: var(--top-z-index);
  transform: translateY(3rem);
  transition: transform 0.2s linear;
}

body.mobile-safari:not(.ios) #install-app {
  transform: translateY(0);
}

body.mobile-safari:not(.ios) #install-app.hide {
  transform: translateY(3rem);
}

#install-app a {
  position: absolute;
  right: 0;
  height: 100%;
  width: 3rem;
  color: white;
}

/**
 * We have two different page transition types:
 * one for desktop and one for mobile.
 */
#content {
  transition: transform 0.2s var(--bounce-curve);
  transform: translateY(0);
}

#content.transitioning {
  transform: translateY(100vh);
  transition: opacity 0.2s linear;
  opacity: 0;
}

@media (min-width: 600px) {
  #content {
    position: unset;
    flex: 1 1 100%;
  }
}

#content > div {
  display: none;
  opacity: 0;
  box-sizing: border-box;
  transition: opacity 0.4s ease-in;
  z-index: var(--bottom-z-index);
  max-width: var(--desktop-width);
  margin: 0 auto;
}

@media (max-width: 600px) {
  #content > div {
    box-sizing: border-box;
    min-height: 100%;
    padding: 0 var(--page-margin);
  }
}

#content > div.active {
  display: block;
  opacity: 1;
  z-index: var(--middle-z-index);
}

.main-logo {
  width: 10rem;
}

#hamburger-menu {
  height: var(--hamburger);
  width: var(--hamburger);
  padding: 0;
  margin-left: auto;
  background-color: var(--base-font-color);
  color: var(--base-background-color);
  border-radius: 50%;
  transition: transform 0.2s ease-in-out;
  transform: rotate(0deg);
  border: none;
}

#hamburger-menu.is-active {
  transform: rotate(90deg);
}

#main-nav {
  display: none;
  margin: 0;
  flex-flow: column nowrap;
  padding: 0;
  font-weight: bold;
}

@media (min-width: 600px) {
  #hamburger-menu {
    display: none;
  }
  #main-nav {
    display: flex;
    margin-top: 0.7rem;
  }
}

#tally-box {
  position: absolute;
  top: 0;
}

@media (max-width: 600px) {
  #tally-box {
    position: static;
  }
  #tally-box span:first-child {
    text-align: center;
    margin-right: 0;
  }
}

#tally-box span {
  display: inline-block;
  font-weight: bold
}

#tally-box .tally-recordings {
  width: 2rem;
  margin-right: 2rem;
  text-align: right;
  color: var(--color-speak);
}

#tally-box .tally-verifications {
  color: var(--color-listen);
}

#navigation-modal {
  box-sizing: border-box;
  background-color: var(--base-background-color);
  position: fixed;
  top: 0;
  left: 0;
  width: 100%;
  height: 100%;
  z-index: var(--middle-z-index);
  padding: var(--header-height) 0 0;
  pointer-events: none;
  transform: translateY(-100vh);
  transition: all 0.55s var(--bounce-curve);
}

#navigation-modal.is-active {
  display: block;
  transform: translateY(0);
  pointer-events: all;
  transition-duration: 0.4s;
}

#navigation-modal .nav-list {
  flex-flow: column;
  font-size: 1.3rem;
}

#navigation-modal .tab {
  line-height: 3.2;
  font-weight: bold;
  font-size: 1.3rem;
  border-bottom: 2px dashed;
  border-bottom-color: #d5d5d5;
}

.hero {
  text-align: center;
  height: var(--hero-height);
  border-bottom: 3px solid var(--base-font-color);
  position: relative;
}

@media (max-width: 600px) {
  .hero {
    height: var(--hero-height-mobile);
  }
}

.hero-space {
  height: 8.5rem;
}

@media (max-width: 600px) {
  .hero-space {
    height: 3rem;
    background: none;
  }
}

.faq .hero,
.terms .hero,
.privacy .hero,
.profile .hero {
  display: none;
}

.faq .hero-space,
.terms .hero-space,
.privacy .hero-space,
.profile .hero-space {
  display: none;
}

.robot {
  position: relative;
  display: inline-block;
  height: var(--robot-height);
  transition: all 0.2s ease-in-out;
  transition-delay: 0.2s;
  transform: translate(0,0) scale(0);
}

@media (max-width: 600px) {
  .robot {
    height: var(--robot-height-mobile);
  }
}

.robot > img {
  height: 100%
}

@media (max-width: 600px) {
  .robot {
    height: 12rem;
    bottom: -3.5rem;
    right: 3.5rem;
  }
}

.record .robot.thanks {
  /*transform: translate(-7.5rem,4rem) rotate(-22deg);*/
  /*transform: translate(5rem,1rem) scale(0.3);*/
  transform: translate(16rem,-7px) scale(.3) rotate(8deg);
  transition-delay: 0s;
}

@media (max-width: 600px) {
  .record .robot.thanks {
    transform: translate(14rem,-2rem) rotate(17deg) scale(0.5);
  }
}

.home .robot {
  transform: translate(-6rem, 5rem)
}

@media (max-width: 600px) {
  .home .robot {
    transform: translate(-3rem,2.2rem);
    height: 10rem;
  }
}

.listen .robot {
  transform: translate(6rem, 5rem);
}

@media (max-width: 600px) {
  .listen .robot {
    transform: translate(8rem,1rem);
  }
}

.record .robot {
  transform: translate(7.2rem, 7.5rem);
}

@media (max-width: 600px) {
  .record .robot {
    transform: translate(4.5rem,0.5rem);
  }
}

.robot-talker {
  font-family: var(--strong-font-family);
  font-size: 1.4rem;
  font-weight: bold;
  text-shadow: 1px 1px 0px var(--color-text-help);
  text-align: left;
  position: absolute;
  box-sizing: border-box;
  top: 3rem;
  right: -19rem;
  width: 18rem;
  padding: 0.2rem;
  opacity: 0;
  transition: opacity 0.2s linear;
}

@media (max-width: 600px) {
  .robot-talker {
    top: -1.5rem;
    right: -15.5rem;
    width: 15rem;
  }
}

.home .robot-talker {
  opacity: 1;
}

.robot-talker > * {
  background-color: var(--color-text-help);
  display: inline;
}

.robot .bubble {
  display: none;
  align-items: center;
  position: absolute;
  box-sizing: border-box;
  padding-left: 1.5rem;
  height: 4rem;
  width: 13.8rem;
  top: calc(var(--robot-height) / 4);
  right: -120%;
  background-image: url("/img/speech-bubble.png");
  background-size: auto 4rem;
  font-weight: bold;
  cursor: pointer;
  transition: transform 0.2s var(--bounce-curve);
}

@media (max-width: 600px) {
  .robot .bubble {
    top: calc(var(--robot-height-mobile) / 4);
  }
}

body:not(.mobile-safari) .robot .bubble:hover {
  transform: scale(1.05);
}

@media (max-width: 600px) {
  .robot .bubble {
    height: 4rem;
    width: 11rem;
    right: -180%;
    top: 2rem;
    background-size: 11rem 4rem;
  }
}

/** For now we only see the bubble on the home page */
.home .bubble {
  display: flex;
}

#home-container {
}

#home-title {
  padding: 1rem 0;
}

@media (min-width: 600px) {
  #home-layout {
    background-image: url("/img/strip-repeat.png");
    background-position: 2.5rem 0;
    background-size: 0.2rem;
    background-repeat: repeat-y;
  }
}

@media (max-width: 600px) {
  #home-layout div.left-column {
    padding-left: 0;
  }
  #home-layout div.right-column {
    display: none;
  }
}

#home-layout {
  --donate-height: 5rem;
  position: relative;
  display: flex;
  align-items: flex-end;
  padding-bottom: var(--donate-height);
}

#home-layout .left-column {
  padding-left: 8rem;
  line-height: 1.55;
}

#home-layout .left-column p:first-child {
  margin-bottom: 1rem;
}

#home-layout .left-column > button {
  float: right;
}

#home-layout .right-column {
  flex: 0 0 30%;
  margin-left: 2rem;
  font-size: 1.2rem;
  position: relative;
  bottom: -12rem;
}

#home-layout .right-column > p {
  text-shadow: var(--highlight-shadow-listen);
}

#home-layout .curved-arrow {
  height: 13rem;
  position: relative;
  right: -5rem;
}

#home-layout .circle {
  position: absolute;
  left: -25%;
  top: 0;
  height: 8rem;
}

#donate {
  height: var(--donate-height);
  position: absolute;
  bottom: 0;
  left: 0;
  right: 0;
  height: 3rem;
  text-align: center;
}

#donate button {
  margin: 0 auto;
  padding: 0 5rem;
  height: 3rem;
}

#try-it-container {
  margin: 2.5rem 0;
}

#home-container .validator {
  margin-top: 2rem;
}

#listen-container {
  padding: 0.7rem;
  text-align: center;
}

#listen-container .listen-box {
  margin-top: 2rem;
}

.validate-lbl {
  line-height: 1.7rem;
  border: 1px solid gray;
  display: inline-block;
  padding: 0 0.5rem;
  border: 1px solid rgba(24, 24, 24, 0.2);
  border-radius: 4px;
  cursor: pointer;
}

#record-container {
  position: relative;
  top: -4.5rem;
  padding-left: var(--sidebar-width);
  text-align: center;
  padding-top: 0;
}

.unsupported > :first-child {
  padding-top: 3rem;
}

.unsupported a {
  display: block;
  color: blue;
  margin: 0.5rem 0;
}

.unsupported span {
  margin-right: 0.5rem;
}

.unsupported p {
  padding: 1rem 0;
}

#recordings-count {
  font-size: 0.8rem;
  font-weight: bold;
  margin-top: 0.5rem;
}

#recordings-count span {
  padding: 0.3rem;
  background-color: var(--color-text-help);
}

.record-sentence {
  height: 8rem;
  margin-top: 0.5rem;
  position: relative;
  transition: transform 0.2s ease-in;
}

.text-box {
  position: absolute;
  top: 0;
  bottom: 0;
  left: 0;
  right: 0;
  padding: 0 0.3rem;
  background-color: var(--base-background-color);
  border: 1px solid black;
  box-shadow: 4px 4px 0 black;
  transition: transform 0.4s var(--bounce-curve);
  font-family: var(--strong-font-family);
  font-size: 1.4rem;
  font-weight: bold;
  display: flex;
  align-items: center;
  justify-content: center;
}

.text-box.left {
  transform: translateX(-100vw);
}
.text-box.right {
  transform: translateX(100vw);
}

@media (min-width: 600px) {
  .text-box.left {
    transform: translateX(-70vw);
  }
  .text-box.right {
    transform: translateX(70vw);
  }
}

.refresh {
  position: absolute;
  right: 0.2rem;
  bottom: 0.3rem;;
  font-size: 0.6rem;
}

#refresh-help {
  text-align: right;
  padding-top: 0.3rem;
  padding-right: 0.6rem;
}

#record-button {
  border-radius: 50%;
  border: 0.6rem solid black;
  background-color: white;
  height: 2.5rem;
  width: 2.5rem;
  margin: 1rem auto;
  margin-top: calc(1rem + 4px);
  cursor: pointer;
}

.recording #record-button {
  background-color: var(--color-speak-light);
  border-color: var(--color-speak);
  animation: throb 1.2s ease-in-out infinite;
}

@keyframes throb {
  50%{transform: scale(1.1);}
}

#undo-clip {
  position: absolute;
  bottom: -50%;
  color: red;
  left: 2rem;
  z-index: var(--middle-z-index);
  opacity: 1;
  transition: all 0.2s ease-out;
  padding: 0.5rem;
  cursor: pointer;
}

.full #undo-clip,
#undo-clip.hide {
  transform: translateX(-10rem);
  opacity: 0;
}

#record-help {
  font-size: 1rem;
  padding: 0 2rem;
}

#voice-submit {
  opacity: 0;
  transition: all 0.2s var(--bounce-curve);
}

#voice-record {
  overflow-x: hidden;
  padding: 0 0.5rem;
}

@media (min-width: 600px) {
  #voice-record {
    padding: 0 1.5rem;
  }
}

.full #voice-record {
  visibility: hidden;
}

.full #voice-submit {
  opacity: 1;
  transform: translateY(-27.5rem);
}

@media (max-width: 600px) {
  .full #voice-submit {
    transform: translateY(-22.5rem);
  }
}


#thank-you {
  font-family: var(--strong-font-family);
  font-size: 2rem;
  font-weight: bold;
  pointer-events: none
}

#box-headers {
  text-align: right;
  font-weight: bold;
  font-size: 0.8rem;
  padding: 1.5rem 0 0.3rem;
}

#box-headers > span {
  display: inline-block;
  width: var(--listen-box-height);
  text-align: center;
}

#box-headers > span:last-child {
  margin-left: 0.3rem;
}

@media (max-width: 600px) {
  #box-headers {
    visibility: hidden;
  }
}


.sentence-box,
#box-headers,
#thank-you,
#want-to-review {
  -moz-user-select: none;
  -webkit-user-select: none;
  -ms-user-select:none;
  user-select:none;
  -o-user-select:none;
}

#want-to-review span,
#thank-you span {
  color: white;
  background-color: black;
  padding: 0.5rem;
  display: inline-block;
}

#content > #faq-container,
#content > #terms-container,
#content > #privacy-container,
#content > #profile-container {
  padding-top: calc(var(--header-height) + 0.5rem);
  padding-bottom: 2rem;
  text-align: left;
}

@media (min-width: 600px) {
  #content > #not-found-container,
  #content > #faq-container,
  #content > #terms-container,
  #content > #privacy-container,
  #content > #profile-container {
    padding-left: var(--sidebar-width);
  }
}

#profile-container h2 {
  padding: 0.8rem 0;;
}

#profile-container hr {
  margin-top: 1.5rem;
}

#profile-container select {
  margin-bottom: 0.5rem;
}

#profile-container #save-demos {
  margin-top: 1rem;
  width: 100%;
  height: var(--input-height);
}

#profile-container .unsaved {
  background-color: yellow;
}

#opt-in {
  margin-top: 1rem;
}

input[type="checkbox"]{
  width: .8rem;
  height: .8rem;
  margin: .1rem .1rem .1rem .1rem;
}

label[for="send-emails"] {
  font-size: 1rem;
}

#email-explanation {
  padding-top: 0.5rem;
  padding-left: 1rem;
  font-size: 0.8rem;
}

#debug-box {
  position: fixed;
  bottom: 0;
  left: 0;
  right: 0;
  height: var(--debug-box-height);
  background-color: var(--base-font-color);
  color: var(--base-background-color);
  z-index: var(--top-z-index);
  overflow: scroll;
}

#debug-box.hidden {
  display: none;
}

.loading {
  animation: loading 2.5s ease infinite;
  background-size: 600% 600%
}

@keyframes loading {
  0%{background-position:0% 50%}
  50%{background-position:100% 50%}
  100%{background-position:0% 50%}
}

.confirm-modal {
  position: absolute;
  top: 0;
  left: 0;
  width: 100%;
  height: 100%;
  z-index: var(--top-z-index);
  pointer-events: none;
  opacity: 0;
  transition: opacity 0.2s;
  background: rgba(0, 0, 0, 0.8);
  display: flex;
  align-items: center;
  justify-content: center;
}

.confirm-modal label {
  display: block;
  margin-bottom: 1rem;
  font-size: larger;
}

.confirm-modal button {
  padding: 0.5rem 1rem;
  margin: 0.5rem;
  min-width: 10rem;
}

.confirm-modal.visible {
  pointer-events: all;
  opacity: 1;
}

.confirm-modal .main-section {
  display: flex;
  flex-direction: column;
  margin: 1rem;
  padding: 1rem;
  background: var(--base-background-color);
  width: 100%;
  max-width: 30rem;
}

#confirm-confirm {
  background-color: var(--color-help);
}

.privacy-content {
  background-color: var(--base-background-color);
  max-width: var(--desktop-width);
  padding: var(--page-margin);
  transform: scale(0);
  transition: transform 0.2s ease-out;
}

.active .privacy-content {
  transform: scale(1);
}

@media (min-width: 600px) {
  .privacy-content {
    border-radius: 4px;
  }
}

#terms-container .terms-content,
#privacy-container .privacy-content {
  width: unset;
  padding: 0;
}

.privacy-content > * {
  margin: 1rem 0;
}

.terms-content > h1:first-child,
.privacy-content > h1:first-child {
  margin: 1rem 0;
  text-decoration: underline;
}

.privacy-content a {
  display: inline-block;
  color: blue;
}

.button-holder {
  text-align:center;
}

@media (min-width: 600px) {
  .button-holder button {
    margin: 0 1rem;
  }
}

#faq-container h3,
#terms-container h3 {
  margin: 1.5rem 0 0.5rem;
}

#faq-container p,
#terms-container p {
  margin-bottom: 1rem;
}

#faq-container a,
#terms-container a {
  color: blue;
}

.overlay {
  position: fixed;
  top: 0;
  left: 0;
  right: 0;
  bottom: 0;
  width: 100%;
  height: 100%;
  z-index: var(--top-z-index);
  background: rgba(0, 0, 0, 0.8);
  opacity: 0;
  pointer-events: none;
  transform: opacity 0.2s linear;
  display: flex;
  align-items: center;
  justify-content: center;
}

@media (max-width: 600px) {
  .overlay {
    overflow-y: scroll;
    align-items: flex-start;
    -webkit-overflow-scrolling: touch;
    scroll-behavior: smooth;
  }
}

.overlay.active {
  pointer-events: all;
  opacity: 1;
}

#spinner {
  position: fixed;
  left: 0;
  right: 0;
  top: 0;
  bottom: 0;
  margin: auto;
  display: flex;
  align-items: center;
  justify-content: center;
  box-sizing: border-box;
}

#spinner span {
  border-radius: 50%;
  display: inline-block;
  position: absolute;
  height: var(--spinner-height);
  width: var(--spinner-height);
  top: 0; bottom: 0;
  left: 0; right: 0;
  margin: auto;
  animation: spin 4s linear infinite;
  background-color: black;
  opacity: 1;
  transition: opacity 0.1s linear;
}

@keyframes spin {
  50%{ border-radius: 0; }
  100%{ transform: rotate(-360deg); }
}

.focus .tab.listen,
.focus .right-column,
.focus #try-it-container {
  display: none;
}

.focus #donate {
  padding-bottom: 1rem;
}<|MERGE_RESOLUTION|>--- conflicted
+++ resolved
@@ -283,11 +283,6 @@
   left: 0;
 }
 
-<<<<<<< HEAD
-.sentence-box,
-=======
-.delete-box,
->>>>>>> de0064b2
 .play-box {
   background-color: var(--color-listen);
 }
