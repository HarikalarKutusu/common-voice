## General

yes-receive-emails = כן, נא לשלוח לי עדכונים בדוא״ל על המיזם Common Voice.
stayintouch = אנו ב־Mozilla בונים קהילה סביב טכנולוגיות קול. אנו רוצים להישאר אתך בקשר ולעניין אותך בעדכונים, מקורות נתונים חדשים ולשמוע עוד על אופן השימוש שלך בנתונים האלה.
privacy-info = אנו מבטיחים לטפל במידע שלך בזהירות רבה. ניתן לקרוא עוד ב<privacyLink>מדיניות הפרטיות</privacyLink> שלנו.
return-to-cv = חזרה אל Common Voice
email-input =
    .label = דוא״ל
submit-form-action = שליחה
loading = בטעינה…
email-opt-in-info = ברצוני לקבל הודעות בדוא״ל כגון תזכורות על יעדים, עדכונים על ההתקדמות שלי ומבזקי חדשות על Common Voice.
<<<<<<< HEAD
=======
email-opt-in-info-title = הצטרפות לרשימת הדיוור של Common Voice
>>>>>>> 4f090ac8
indicates-required = * מסמן שדה נחוץ
not-available-abbreviation = לא זמין

# Don't rename the following section, its contents are auto-inserted based on the name (see scripts/pontoon-languages-to-ftl.js)
# [Languages]


## Languages

ab = אבחזית
ace = אצ׳ינית
ady = אדיגית
af = אפריקאנס
am = אמהרית
an = אראגונית
ar = ערבית
as = אסאמית
ast = אסטורית
az = אזרית
bg = בולגרית
bn = בנגלית
br = ברטון
bxr = בוריאטית
ca = קטלאנית
cak = קאקצ׳יקל
cnh = הק׳הא צ׳ין
cs = צ׳כית
cv = צ׳ובשית
cy = ולשית
da = דנית
de = גרמנית
dsb = סורבית תחתית
dv = דיבהי
el = יוונית
en = אנגלית
eo = אספרנטו
es = ספרדית
et = אסטונית
eu = בסקית
fa = פרסית
fi = פינית
fo = פארואית
fr = צרפתית
fy-NL = פריזית
ga-IE = אירית
he = עברית
hsb = סורבית עילית
hu = הונגרית
ia = אינטרלינגואה
id = אינדונזית
is = איסלנדית
it = איטלקית
ja = יפנית
ka = גאורגית
kab = קבילית
kk = קזחית
ko = קוריאנית
kpv = קומי־זיר
kw = קורנית
ky = קירגיזית
mdf = מוקשה
mhr = מארי מישורית
mk = מקדונית
mn = מונגולית
mrj = מארי הררית
myv = ארזיה
nb-NO = נורווגית ספרותית
ne-NP = נפאלית
nl = הולנדית
nn-NO = נורווגית חדשה
oc = אוקסיטנית
or = אורייה
pl = פולנית
ro = רומנית
ru = רוסית
sah = סאחה
sc = סרדינית
sk = סלובקית
sl = סלובנית
sq = אלבנית
sr = סרבית
sv-SE = שוודית
ta = טמילית
te = טלוגו
th = תאילנדית
tr = טורקית
tt = טטארית
uby = אוביחית
udm = אודמורטית
uk = אוקראינית
ur = אורדו
uz = אוזבקית
vi = וייטנאמית
vot = וודית
zh-CN = סינית (סין)
zh-HK = סינית (הונג קונג)
zh-TW = סינית (טאיוואן)

# [/]


## Layout

speak = דברו
speak-now = נא לדבר כעת
datasets = סדרות נתונים
languages = שפות
about = על אודות
profile = פרופיל
help = עזרה
contact = יצירת קשר
privacy = פרטיות
terms = תנאים
cookies = עוגיות
faq = תשובות לשאלות נפוצות
content-license-text = התוכן זמין תחת <licenseLink>רישיון Creative Commons</licenseLink>
share-title = עזרו לנו למצוא אחרים שיתרמו את קולם!
share-text = מזמינים אותך לסייע ללמד מכונות איך אנשים אמתיים מדברים, באפשרותך לתרום את קולך דרך { $link }
link-copied = קישור הועתק
back-top = חזרה למעלה
logout = התנתקות

## Home Page

home-title = מיזם Common Voice הוא יזמה של Mozilla לטובת סיוע ללימוד מכונות איך מדברים אנשים אמתיים.
home-cta = דברו בקול רם, כאן ניתן לתרום!
wall-of-text-start = קול זה טבעי, קול זה אנושי. לכן מרתק אותנו הרעיון של יצירת טכנולוגיית קול שמישה עבור המכונות שלנו. אך כדי ליצור מערכות קול, נדרשת כמות גדולה של נתוני קול.
wall-of-text-more-mobile = רוב הנתונים בהם ארגונים גדולים משתמשים אינם זמינים לקהל הרחב. אנו חושבים שנדרשת כאן חשיבה מחדש. לכן, השקנו את מיזם Common Voice, מיזם שיסייע לפתוח את עולם הזיהוי הקולי לכולם.
wall-of-text-more-desktop = כעת מוענקת לך האפשרות לסייע לנו לבנות מסד נתונים קוליים בקוד פתוח בו כולם יכולים להשתמש כדי ליצור יישומים מהפכניים להתקנים ולאינטרנט.<lineBreak></lineBreak>עליך רק להקריא את המשפט כדי לסייע למכונות ללמוד איך מדברים אנשים אמתיים. ניתן גם לבדוק עבודות של תורמים אחרים כדי לשפר את האיכות. פשוט וקל!
wall-of-text-first = קול הוא דבר טבעי, קול הוא דבר אנושי. לכן אנו מתרגשים לקראת יצירת טכנולוגיית קול עבור המכונות שלנו. אך כדי ליצור מערכות קול, המפתחים צריכים כמות עצומה של נתונים קוליים.
wall-of-text-second = רוב המידע בו חברות גדולות עושות שימוש אינו זמין לרוב האנשים. אנו חושבים שמצב זה מעיב על חדשנות. לכן השקנו את Common Voice, מיזם שיסייע להפוך זיהוי קולי לפתוח ונגיש לכולם.
show-wall-of-text = מידע נוסף
help-us-title = עזרו לנו לאמת משפטים!
help-us-explain = עליך ללחוץ על נגינה ולהאזין: האם המשפט שמופיע להלן הוקרא כראוי?
no-clips-to-validate = נראה שאין מקטעים להאזין להם בשפה זו. נשמח לקבל סיוע למלא את המחסנית על ידי הקלטת מקטעים כעת.
vote-yes = כן
vote-no = לא
toggle-play-tooltip = יש ללחוץ על { shortcut-play-toggle } כדי להיכנס או לצאת ממצב השמעה
speak-subtitle = תרומת הקול שלך
speak-paragraph = הקלטת מקטעי קול היא חלק עיקרי בהרכבת ערכת נתונים, חלק גם יטענו שזה החלק הכיפי ביותר.
speak-goal-text = מקטעים שהוקלטו
listen-subtitle = ניתן לסייע לנו לאמת הקלטות
listen-paragraph = אימות של מקטעים שנתרמו חשוב באותה מידה למטרה של Common Voice. נשמח לתרומה באימות האזנה ויצירת נתוני קול איכותיים בקוד פתוח.
listen-goal-text = מקטעים שאומתו
hours-recorded = שעות שהוקלטו
hours-validated = שעות שאומתו
voices-online = קולות מקוונים כעת
todays-progress = ההתקדמות היומית
help-reach-goal = נשמח לסיוע להגיע עד { $goal }
read-terms-q = האם קראת את התנאים שלנו?
ready-to-record = נוכל לקבל את הסכמתך לתרום את קולך?
all-locales = הכול
today = היום
x-weeks-short =
    { $count ->
        [one] שבוע
       *[other] { $count } שב׳
    }
x-months-short =
    { $count ->
        [one] חודש
       *[other] { $count } חודשים
    }
x-years-short =
    { $count ->
        [one] שנה
       *[other] { $count } שנים
    }
help-make-dataset = מזמינים אותך לבנות מערך נתונים איכותי ופתוח לציבור
sign-up-account = יצירת חשבון
email-subscription-title = הרשמה לעדכונים בדוא״ל

## Account Benefits

benefits = יתרונות
rich-data = הנתונים ששלחת יכולים להיות עשירים במיוחד אם יצטרפו אליהם נתונים דמוגרפיים. אנו מסירים את כל הנתונים הדמוגרפיים בטרם ההפצה לציבור הרחב.
improve-audio = פרטי הפרופיל משפרים את נתוני השמע בהם נעשה שימוש לאימון דיוק זיהוי קולי.
keep-track = באפשרותך לעקוב אחר ההתקדמות והמדדים שלך בשפות שונות.

## What's public

whats-public = מה ציבורי?
email-not-public = לא נפרסם את כתובת הדוא״ל שלך.

## Speak & Listen Shortcuts

# Must be one letter that appears in the translated { skip } string.
shortcut-skip = נ

## Listen Shortcuts

# Must be one letter that appears in the translated play-string inside of { shortcut-play-toggle-label }.
# Must be different from { shortcut-skip }, { shortcut-vote-yes } and { shortcut-vote-no }
shortcut-play-toggle = נ
shortcut-play-toggle-label = ניגון/עצירה
# Must be one letter that appears in the { vote-yes } string.
# Must be different from { shortcut-skip }, { shortcut-vote-no } and { shortcut-play-toggle }
shortcut-vote-yes = כ
# Must be one letter that appears in the { vote-no } string.
# Must be different from { shortcut-skip }, { shortcut-vote-yes } and { shortcut-play-toggle }
shortcut-vote-no = ל

## Speak Shortcuts

# Must be one letter that appears in the translated record-string inside of { shortcut-record-toggle-label }.
# Must be different from { shortcut-skip }, { shortcut-vote-yes } and { shortcut-vote-no }
shortcut-record-toggle = ק
shortcut-record-toggle-label = הקלטה/עצירה
shortcut-rerecord-toggle-label = הקלטת קטע מחדש
request-language-text = השפה שלך עדיין לא מופיעה ב־Common Voice?
request-language-button = בקשת שפה

## ProjectStatus

status-title = מצב המיזם הכולל: כאן ניתן לראות כמה התקדמנו!
status-contribute = תרמו את הקול שלכם
status-hours =
    { $hours ->
        [one] שעה אחת עברה אימות עד כה!
        [two] שעתיים עברו אימות עד כה!
       *[other] { $hours } שעות עברו אימות עד כה!
    }
# Variables:
# $goal - number of hours representing the next goal
status-goal = היעד הבא: { $goal }
english = אנגלית

## ProfileForm

profile-form-username =
    .label = שם משתמש
profile-form-native-language =
    .label = שפת אם
profile-form-additional-language =
    .label = שפה נוספת
profile-form-accent =
    .label = מבטא
profile-form-age =
    .label = גיל
leaderboard-visibility =
    .label = הופעה בטבלת המובילים
hidden = מוסתר
visible = גלוי
native-language =
    .label = שפת אם
profile-form-submit-save = שמירה
profile-form-submit-saved = נשמר
male = זכר
female = נקבה
# Gender
other = אחר
why-profile-title = בשביל מה פרופיל?
why-profile-text = אספקת מידע כלשהו עליך תהפוך את נתוני השמע שיוגשו אל Common Voice לשימושיים יותר למנגנוני זיהוי דיבור שמשתמשים במידע הזה לשיפור הדיוק שלהם.
dashboard = לוח בקרה
build-profile = בניית פרופיל
avatar = דמות מייצגת
goals = מטרות
settings = הגדרות
edit-profile = עריכת פרופיל
profile-create-success = הצלחנו, הפרופיל נוצר!
profile-close = סגירה
profile-explanation = ניתן לעקוב אחר התהליך שעברת בעזרת פרופיל ולסייע לנתוני הקול שלנו להיות מדויקים יותר
thanks-for-account = תודה לך על אישור החשבון שלך, כעת הבה נבנה את הפרופיל שלך.
why-demographic = למה  זה משנה?
accept-privacy = מקובל עלי האופן בו המידע הזה מטופל כפי שמפורט ב<privacyLink>מדיניות הפרטיות</privacyLink> של Mozilla
login-identity = זהות כניסה
login-signup = כניסה / הרשמה
edit = עריכה
email-subscriptions = מינויי דוא״ל
download-profile = הורדת הנתונים שלי
contribution-experience = חוויית תרומה
skip-submission-feedback = דילוג על משוב הגשה
skip-submission-note = לתשומת לבך: עדיין יהיה עליך לבחור בין דיבור להאזנה כדי לשנות את סוג התרומה.
off = כבוי
on = פעיל
browse-file-title = העלאת קובץ תמונה
browse-file = ניתן לגרור ולהשליך לכאן או <browseWrap>לעיין</browseWrap>
connect-gravatar = התחברות עם Gravatar
gravatar_not_found = לא נמצא gravatar עבור כתובת הדוא״ל שלך
file_too_large = הקובץ שנבחר גדול מדי
manage-subscriptions = ניהול מינויים
manage-email-subscriptions = ניהול מינויי דוא״ל
email-already-used = כתובת דוא״ל זו כבר בשימוש עבור חשבון אחר
add-language = הוספת שפה

## FAQ

faq-title = תשובות לשאלות נפוצות
faq-what-cv-q = מה זה Common Voice?
faq-why-important-q = מדוע זה חשוב?
faq-how-calc-hours-q = איך מחושבות השעות ב־Common Voice?
faq-where-src-from-2-q = מהיכן מגיע טקסט המקור?
faq-why-account-q = מדוע עלי ליצור חשבון?
faq-is-account-public-q = האם פרטי החשבון שלי חשופים לציבור?
faq-how-privacy-q = איך אתם מבטיחים לשמור על האלמוניות והפרטיות של אלו שתרמו את קולם?
faq-what-is-cv = מה זה Common Voice?
faq-using-cv = שימוש ב־Common Voice
faq-description = Common Voice הוא חלק מיוזמה של Mozilla לסייע בלימוד מכונות להבין כיצד מדברים אנשים אמתיים.
faq-search-for-answers =
    .label = חיפוש אחר תשובות

## ABOUT US

about-title = למה Common Voice?
how-does-it-work-title = איך זה עובד?
about-speak = דבר
about-speak-text = מתנדבים מקליטים קטעי קול על ידי הקראה מתוך מאגר של משפטים שנתרמו.
about-nav-why-common-voice = למה?
about-nav-how-it-works = איך?
about-nav-partners = שותפים
mycroft-subtitle = בינה מלאכותית

## Glossary

glossary = מונחים
localization = לוקליזציה
localization-explanation = זהו התהליך שלנו לתרגום והתאמה של התוכן שלנו לשפות ומקומות רבים.
sentence-collection = אוסף משפטים
sentence-collection-explanation = איסוף משפטים מן הציבור, או כתיבת חדשים עבור הציבור.
hours-recorded-explanation = מספר שעות הדיבור שאספנו עד עתה.
hours-validated-explanation = ספירת שעות ההקלטה הקולית שאומתו על ידי 2 מתוך 3 משתמשים עם הצבעה של "כן". זה סימן התקדמות הפרויקט אל היעד של 10,000 שעות.
sst = דיבור־לטקסט
sst-explanation = טכנולוגיות דיבור־לטקסט ממירות הקלטת דיבור לטקסט כתוב.
de-identified = ניתוק זיהוי

## Error pages


## Data

data-download-button = הורדת נתוני Common Voice
data-download-yes = כן
data-download-deny = לא
data-download-license = רישיון: <licenseLink>CC-0</licenseLink>
data-download-modal = הורדה של <size>{ $size }GB</size> עומדת להתחיל, להמשיך?
data-subtitle = אנו בונים סדרת נתונים פתוחה ונגישה לציבור של קול שכולם יכולים להשתמש בה כדי לאמן יישומים שניתן לשלוט עליהם באמצעות קול.
data-explanatory-text = אנו מאמינים שערכות נתונים קוליות מסייעות לאמץ חידוש ותחרות מסחרית בריאה בתחום טכנולוגיית זיהוי הקול על בסיס לימוד מכונות. מדובר במאמץ גלובלי בו אליו אנו מזמינים את כולם להשתתף. מטרתנו היא לסייע לטכנולוגיות זיהוי דיבור להיות יותר מכילה ושתסייע לשקף את כל מנעד הקולות מכל רחבי העולם.
data-get-started = <speechBlogLink>איך מתחילים עם זיהוי דיבור</speechBlogLink>
data-other-title = סדרות נתוני קול נוספות…
data-other-goto = מעבר אל { $name }
data-other-download = הורדת נתונים
data-bundle-button = הורדת מאגד סדרת נתונים
data-bundle-description = הנתונים של Common Voice יחד עם כל סדרות הנתונים האחרות שלהלן.
license = רישיון: <licenseLink>{ $license }</licenseLink>
license-mixed = מעורב
review-terms = עצם השימוש ב־Common Voice מהווה הסכמה מצדך ל<termsLink>תנאים</termsLink> ול<privacyLink>הצהרת הפרטיות</privacyLink> שלנו
terms-agree = מוסכם עלי
terms-disagree = לא מוסכם עלי
review-aborted = ההעלאה נעצרה. האם ברצונך למחוק את ההקלטות שלך?
review-submit-title = סקירה ושליחה
review-submit-msg = תודה לך על ההקלטה!<lineBreak></lineBreak>כעת עליך לסקור ולהגיש את קטעי הקול להלן.
review-recording = סקירה
review-rerecord = הקלטה מחדש
review-cancel = ביטול שליחה
review-keep-recordings = שמירת ההקלטות שלי
review-delete-recordings = מחיקת ההקלטות שלי

## Datasets Page

language = שפה
# File size in gigabytes
size = גודל
validated-hr-total = סה״כ שעות שאומתו
overall-hr-total = סה״כ שעות
cv-license = רישיון
audio-format = פורמט אודיו
number-of-voices = מספר קולות
splits = פיצולים
email-to-download = נא להזין כתובת דוא״ל כדי להוריד
size-gigabyte = ג״ב
size-megabyte = מ״ב
download-language = הורדת { $language }
validated-hours = שעות שאומתו
recorded-hours = שעות שהוקלטו
subscribe = הרשמה
get-started-speech = התחילו לעבוד עם זיהוי דיבור
other-datasets = מאגרי קול אחרים
feedback-q = יש לכם משוב?
data-other-librispeech-description = LibriSpeech הוא מאגר של כ־1000 שעות של דיבור באנגלית באיכות של 16Khz שנגזר מספרי שמע שהוקראו עבור מיזם LibriVox.
data-other-ted-name = מאגר TED-LIUM
data-other-ted-description = המאגר TED-LIUM, נוצר משיחות קוליות והתמלול שלהן, זמין באתר של TED.
data-other-voxforge-description = VoxForge הוקם לטובת איסוף של קול מתומלל לטובת שימוש במנועי זיהוי קולי בקוד פתוח.
data-other-tatoeba-description = Tatoeba הוא מסד נתונים נרחב של משפטים, תרגומים ודיבור לשימוש לטובת לימודי שפה. הורדה זו מכילה את כל האנגלית המדוברת שהוקלטה על ידי הקהילה שלהם.
go-discourse = מעבר אל Discourse
missing-language = אינך רואה את השפה שלך במאגר המידע? ניתן לבקש שפה בעמוד השפות שלנו.
go-languages-page = מעבר לעמוד השפות
ready-to-validate = מוכנים לעזור לאמת משפטים?
more = עוד
close = סגירה
download = הורדה
dataset-version = גרסה

## Download Modal

download-title = ההורדה שלך התחילה.
download-helpus = עזרו לנו לבנות קהילה סביב טכנולוגיית קול, בואו נישאר בקשר בדוא״ל.
download-form-email =
    .label = נא להזין את כתובת הדוא״ל שלך
    .value = תודה, נהיה בקשר.
download-back = חזרה לסדרות הנתונים של Common Voice
download-no = לא תודה

## Contact Modal

contact-title = טופס יצירת קשר
contact-form-name =
    .label = שם
contact-form-message =
    .label = הודעה
contact-required = *נדרש

## Request Language Modal

request-language-title = בקשת שפה
request-language-form-language =
    .label = שפה
request-language-success-title = בקשת השפה הוגשה בהצלחה, תודה רבה.
request-language-success-content = נהיה בקשר כשיהיו פרטים נוספים כיצד להוסיף את השפה שלך ל־Common Voice בקרוב.
select-language = בחירת שפה…
other-language = שפה אחרת

## Languages Overview

language-section-in-progress = בתהליך
language-section-launched = הושקו
languages-show-more = להציג עוד
languages-show-less = להציג פחות
language-meter-in-progress = התקדמות
language-total-progress = סה״כ
language-search-input =
    .placeholder = חיפוש
language-speakers = דוברים
localized = תורגמו
sentences = משפטים
total-hours = שעות שאומתו

## Contribution

action-click = לחיצה
action-tap = נגיעה
contribute = תרומה
listen = האזנה
skip = דילוג
shortcuts = קיצורים
goal-help-recording = עזרת ל־Common Voice להגיע ל־<goalPercentage></goalPercentage> מיעד ההקלטות היומי { $goalValue }!
goal-help-validation = עזרת ל־Common Voice להגיע ל־<goalPercentage></goalPercentage> מיעד האימות היומי { $goalValue }!
contribute-more = להגיש לך { $count } נוספים?
record-cta = התחלת ההקלטה
record-platform-not-supported = הפלטפורמה שלך אינה נתמכת בשלב זה, עמך הסליחה.
record-platform-not-supported-desktop = במחשבים שולחניים, ניתן להוריד את העדכני ביותר:
record-must-allow-microphone = עליך לאפשר גישה למיקרופון.
record-no-mic-found = לא אותר מיקרופון.
record-error-too-short = ההקלטה הייתה קצרה מדי.
record-error-too-long = ההקלטה הייתה ארוכה מדי.
record-error-too-quiet = ההקלטה הייתה שקטה מדי.
record-cancel = ביטול הקלטה מחדש
record-instruction = { $actionType } <recordIcon></recordIcon> ולאחר מכן להקריא את המשפט בקול
record-stop-instruction = { $actionType } <stopIcon></stopIcon> כשסיימת
record-three-more-instruction = עוד שלושה!
record-again-instruction = מושלם! <recordIcon></recordIcon> הקלטת המקטע הבא שלך
record-again-instruction2 = עבודה יפה, עכשיו להקליט שוב <recordIcon></recordIcon>
record-last-instruction = <recordIcon></recordIcon> אחרון חביב!
review-tooltip = ניתן לסקור ולהקליט מקטעים מחדש דרך כאן תוך כדי תנועה
review-instruction = ניתן לסקור ולהקליט מקטעים מחדש במקרה הצורך
record-submit-tooltip = { $actionType } ניתן להגיש כשהמקטע מוכן
clips-uploaded = מקטעים הועלו
record-abort-title = לסיים את ההקלטה קודם לכן?
record-abort-text = יציאה כעת תגרום לאובדן ההתקדמות שצברת
record-abort-submit = הגשת מקטעים
record-abort-continue = סיום הקלטה
record-abort-delete = יציאה ומחיקת המקטעים
listen-instruction = { $actionType } <playIcon></playIcon> האם המשפט בוטא כראוי?
listen-again-instruction = עבודה טובה! <playIcon></playIcon> נא להאזין שוב בזמנך החופשי
listen-3rd-time-instruction = עברנו 2 <playIcon></playIcon>, קצב טוב!
listen-last-time-instruction = <playIcon></playIcon> אחרון חביב!
record-button-label = הקלטת הקול שלך
share-title-new = נשמח <bold>לסיוע</bold> למצוא קולות נוספים

## Reporting

report = דיווח
report-title = הגשת דיווח
report-ask = אילו קשיים חווית עם המשפט הזה?
report-offensive-language = שפה פוגענית
report-offensive-language-detail = במשפט יש שפה מזלזלת או פוגענית.
report-grammar-or-spelling = שגיאת דקדוק / איות
report-grammar-or-spelling-detail = במשפט יש שגיאה בדקדוק או באיות.
report-success = הדיווח הועבר בהצלחה

## Goals

streaks = רצף
days =
    { $count ->
        [one] יום
       *[other] ימים
    }
recordings =
    { $count ->
        [one] הקלטה
       *[other] הקלטות
    }
validations =
    { $count ->
        [one] אימות
       *[other] אימותים
    }

## Dashboard

your-languages = השפות שלך
toward-next-goal = לקראת המטרה הבאה
clips-you-recorded = מקטעים שהקלטת
clips-you-validated = מקטעים שאימתת
stats = סטטיסטיקה
awards = פרסים
you = אני
everyone = כולם
contribution-activity = פעילות תרומה
top-contributors = תורמים מובילים
recorded-clips = מקטעים שהוקלטו
validated-clips = מקטעים שאומתו
total-approved = סה״כ אושרו
overall-accuracy = דיוק כללי

## Custom Goals


## Profile Delete

keep = להשאיר
remove = להסיר
profile-form-delete = מחיקת פרופיל

## Landing

profile-not-required = אין חובה להקים פרופיל על אף שיש לו ערך רב
read-more-about = מידע נוסף בעמוד על אודותינו<|MERGE_RESOLUTION|>--- conflicted
+++ resolved
@@ -9,10 +9,7 @@
 submit-form-action = שליחה
 loading = בטעינה…
 email-opt-in-info = ברצוני לקבל הודעות בדוא״ל כגון תזכורות על יעדים, עדכונים על ההתקדמות שלי ומבזקי חדשות על Common Voice.
-<<<<<<< HEAD
-=======
 email-opt-in-info-title = הצטרפות לרשימת הדיוור של Common Voice
->>>>>>> 4f090ac8
 indicates-required = * מסמן שדה נחוץ
 not-available-abbreviation = לא זמין
 
