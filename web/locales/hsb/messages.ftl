--- conflicted
+++ resolved
@@ -492,15 +492,9 @@
 ## Error pages
 
 error-title-404 = Njemóžachmy tu stronu za was namakać
-<<<<<<< HEAD
-error-content-404 = Snano budźe naša <homepageLink>startowa strona</homepageLink> pomhać? Zo byšće prašenje stajił, wobdźělće so na <matrixLink>chaće zhromadźenstwa Matrix</matrixLink>, zdźělće problemy z websydłom přez <githubLink>GitHub</githubLink> abo wopytajće <discourseLink>naše forumy na Discourse</discourseLink>.
-error-title-503 = Mamy njewočakowany čas staća
-error-content-503 = Sydło budźe tak bórze kaž móžno zaso k dispoziciji. Najnowše informacije dóstanjeće w <matrixLink>chaće zhromadźenstwa Matrix</matrixLink>, abo wopytajće <githubLink>GitHub</githubLink> abo <discourseLink>naše forumy na Discourse</discourseLink>, zo byšće problemy ze sydłom zdźělił abo zmylkowe rozprawy čitał.
-=======
 error-content-404 = Snano budźe naša <homepageLink>startowa strona</homepageLink> pomhać? Zo byšće prašenje stajił, wobdźělće so prošu na <matrixLink>chaće Matrix zhromadźenstwa</matrixLink>, wobkedźbujće sydłowe problemy přez <githubLink>GitHub</githubLink> abo wopytajće <discourseLink>naše forumy Discourse</discourseLink>.
 error-title-503 = Mamy njewočakowany čas staća
 error-content-503 = Sydło budźe tak bórze kaž móžno zaso k dispoziciji być. Najnowše informacije dóstanjeće w  <matrixLink>chaće Matrix zhromadźenstwa</matrixLink> abo wopytajće <githubLink>GitHub</githubLink> abo <discourseLink>naše forumy Discourse</discourseLink>, zo byšće problemy ze sydłom zdźělił abo wobkedźbował.
->>>>>>> b23aceeb
 error-code = Zmylk { $code }
 
 ## Data
