## General

yes-receive-emails = Jo, sćelśo mě mejlki. Ja by rady wóstał na běžnem wó projekśe Common Voice.
stayintouch = My póla Mozilla twarimy zgromaźeństwo wokoło głosoweje technologije. My by rady z aktualizacijami, žrědłami nowych datow w zwisku wóstaś a wěcej wó tom słyšali, kak toś te daty wužywaśo.
privacy-info = Lubimy wam, z wašymi informacijami wobglědniwje wobchadaś. Cytajśo wěcej w našej <privacyLink>powěźeńce priwatnosći</privacyLink>.
return-to-cv = Slědk ku Common Voice
email-input =
    .label = E-mailowa adresa
submit-form-action = Wótpósłaś
loading = Cyta se…
email-opt-in-info = Ja by rady mejlki dostał, ako na pśikład celowe dopomnjeśa, póstupowe aktualizacije a powěsćowe listy wó Common Voice.
email-opt-in-info-title = Aboněrujśo rozpósłańsku lisćinu Common Voice
email-opt-in-info-sub-with-challenge = Dostańśo mejlki, ako na pśikład wupominańske a celowe dopomnjeśa, póstupowe aktualizacije a powěsćowe listy wó Common Voice.
email-opt-in-privacy-v2 = Jolic cośo mejlki dostaś, musyśo do wobchadanja Mozilla z tymi informacijami zwóliś, kótarež se w <privacyLink>pšawidłach priwatnosći</privacyLink> Mozilla rozjasnjuju.
indicates-required = * Wóznamjenijo trěbne pólo
not-available-abbreviation = Nic k dispoziciji

# Don't rename the following section, its contents are auto-inserted based on the name (see scripts/pontoon-languages-to-ftl.js)
# [Languages]


## Languages

ab = Abchazišćina
ace = Ačehšćina
ady = Adygišćina
af = Afrikanšćina
am = Amharšćina
an = Aragońšćina
ar = Arabšćina
arn = Mapudungun
as = Asamšćina
ast = Asturšćina
az = Azerbajdžanišćina
ba = Baškiršćina
bas = Basašćina
be = Běłorušćina
bg = Bułgaršćina
bm = Bambaršćina, Bambara
bn = Bengalšćina
br = Bretońšćina
bxr = Burjatšćina
ca = Katalańšćina
cak = Kaqchikel
ckb = Centralna kurdišćina
cnh = Hakha Chin
co = Korsišćina
cs = Češćina
cv = Čuwašćina
cy = Kymrišćina
da = Dańšćina
de = Nimšćina
dsb = Dolnoserbšćina
dv = Dhivehi
el = Grichišćina
en = Engelšćina
eo = Esperanto
es = Špańšćina
et = Estnišćina
eu = Baskišćina
fa = Persišćina
ff = Fulašćina
fi = Finšćina
fo = Ferejšćina
fr = Francojšćina
fy-NL = Frizišćina
ga-IE = Iršćina
gl = Galicišćina
gn = Guaranšćina, Guarani
ha = Hausa
he = Hebrejšćina
hi = Hindišćina
hr = Chorwatšćina
hsb = Górnoserbšćina
hu = Hungoršćina
hy-AM = Armeńšćina
hyw = Pódwjacornoarmeńšćina
ia = Interlingua
id = Indonešćina
is = Islandšćina
it = Italšćina
izh = Ižoršćina
ja = Japańšćina
ka = Georgišćina
kaa = Karakalpakšćina
kab = Kabylšćina
kbd = Kabardińšćina
kk = Kazachšćina
kmr = Kurmanźiska kurdišćina
ko = Korejańšćina
kpv = Komi-syrjeńšćina
kw = Kornišćina
ky = Kirgišćina
lg = Luganda
lij = Ligurišćina
lt = Litawšćina
lv = Letišćina
mdf = Mokša
mg = Malagasišćina
mhr = Łucna marišćina
mk = Makedońšćina
ml = Malajalamšćina
mn = Mongolšćina
mrj = Górska marišćina
mt = Maltašćina
my = Burmašćina
myv = Erzya
nb-NO = Norwegski Bokmål
ne-NP = Nepalšćina
nl = Nižozemšćina
nn-NO = Norwegski Nynorsk
oc = Okcitańšćina
or = Odiašćina
pa-IN = Pundžabšćina
pl = Pólšćina
pt = Portugišćina
rm-sursilv = Retoromanišćina (Sursilvan)
rm-vallader = Retoromanšćina Vallader
ro = Rumunšćina
ru = Rušćina
rw = Kinjarwanda
sah = Sachašćina
sc = Sardinišćina
scn = Sicilianišćina
si = Singalezišćina
sk = Słowakšćina
sl = Słowjeńšćina
sq = Albanšćina
sr = Serbišćina
sv-SE = Šwedšćina
sw = Swahilišćina, Swahili
syr = Syrišćina
ta = Tamilšćina
te = Telugušćina
tg = Tadžikšćina
th = Thailandšćina
tl = Tagalog
tr = Turkojšćina
tt = Tataršćina
uby = Ubychišćina
udm = Udmurtšćina
uk = Ukrainšćina
ur = Urdu
uz = Uzbekišćina
vec = Wenecianišćina
vi = Vietnamšćina
vot = Wotšćina
zh-CN = Chinšćina (China)
zh-HK = Chinšćina (Hong Kong)
zh-TW = Chinšćina (Taiwan)

# [/]


## Layout

speak = Powědaś
speak-now = Powědajśo něnto
datasets = Datowe sajźby
languages = Rěcy
about = Wó nas
profile = Profil
help = Pomoc
contact = Kontakt
privacy = Priwatnosć
terms = Wuměnjenja
cookies = Cookieje
faq = CSP
content-license-text = Wopśimjeśe jo k dispoziciji pód <licenseLink>licencu Creative Commons</licenseLink>
share-title = Pomagajśo nam, dalšne namakaś, kótarež swój głos dawaju!
share-text = Pomagajśo mašinam wucyś, kak luźe powědaju, dajśo swój głos na { $link }
link-copied = Wótkaz kopěrowany
back-top = Slědk górjej
logout = Wótzjawiś

## Home Page

home-title = Projekt Common Voice jo iniciatiwa Mozilla, kótaraž ma pomagaś, mašinam wucyś, kak napšawdne luźe powědaju.
home-cta = Powědajśo a cyńśo how sobu!
wall-of-text-start = Głos jp pśirodny, głos je cłowjeski. Togodla smy fasciněrowane, wužytnu głosowu technologiju za naše mašiny napóraś. Ale, za napóranje głosowych systemow jo wjelgin wjelika tšocha głosowych datow trěbne.
wall-of-text-more-mobile = Nejwěcej datow wužywane wót wjelikich pśedewześow njejo pśitupne za wětšynu luźi. Myslimy, až to inowaciju znjemóžnja. Togodla smy startowali projekt Common Voice, projekt, kótaryž kuždemu spóznawanje głosow pśistupni.
wall-of-text-more-desktop = Něnto móžośo swój głos daś, aby nam pomagał, datowu banku głosow wótwórjonego žrědła natwariś, kótaruž kuždy móžo wužywaś, aby inowatiwne nałoženja za rědy a web napórak.<lineBreak></lineBreak>Cytajśo sadu, aby mašinam pomagał, wuknuś, kak napšawdne luźe powědaju. Kontrolěrujśo źěło drugich sobustatkujucych, aby kwalitu pólěpšył. Jo tak lažko!
wall-of-text-first = Głos jo pśirodny, głos jo cłowjeski. Togodla górjejomy se za napóranje wužywajobneje głosoweje technologije za naše mašiny. Ale, aby głosowe systemy napórali, trjebaju wuwijarje wjelgin wjeliku tšochu głosowych datow.
wall-of-text-second = Nejwěcej datow, kótarež se wót wjelikich pśedewześow wužywa, wětšynje luźi k dispoziciji njestoj. Myslimy, až to inowaciji zajźujo. Togodla smy startowali Common Voice , projekt, kótaryž dej głosowe spóznaśe wótwórjone a pśistupne za kuždego cyniś.
show-wall-of-text = Dalšne informacije
help-us-title = Pomagajśo nam, sady wobkšuśiś!
help-us-explain = Tłocćo na Wótgraś, słuchajśo a dajśo nam k wěsći: jo se slědujuca sada korektnje wugroniła?
no-clips-to-validate = Zda se, ako njeby dali žedne nagraśa, na kótarež móžośo w toś tej rěcy słuchaś. Nagrajśo něnto někotare nowe, aby nam pomagał, cakański rěd połniś.
vote-yes = Jo
vote-no = Ně
toggle-play-tooltip = Tłocćo na { shortcut-play-toggle }, aby wótgrawański modus pśešaltował
speak-subtitle = Pósććo swój głos
speak-paragraph = Nagraśa głosow su bytostny wobstatk pśi napóranju našeje datoweje sajźby; někotare by gronili, jo teke źěl, kótaryž wjasele gótujo.
speak-goal-text = Nagrate klipy
listen-subtitle = Pomagajśo nam, głose wobwěsćiś
listen-paragraph = Wobwěsćowanje pósććonych klipow jo rowno tak wažne za misiju Common Voice. Słuchajśo a pomagajśo nam głosowe daty wótwórjonego žrědła w dobrej kwaliśe napóraś.
listen-goal-text = Wobwěsćone klipy
hours-recorded = Nagraśowe góźiny
hours-validated = Wobwěsćone góźiny
voices-online = Głose něnto online
todays-progress = Źinsajšny póstup
help-reach-goal = Pomagajśo nam, { $goal } dojśpiś
read-terms-q = Sćo pśecytał naše wužywańske wuměnjenja?
ready-to-record = Sćo gótowy, swój głos pósćiś?
all-locales = Wšykne
today = Źinsa
x-weeks-short =
    { $count ->
        [one] { $count } tyźeń
        [two] { $count } tyźenja
        [few] { $count } tyźenje
       *[other] { $count } tyźenje
    }
x-months-short =
    { $count ->
        [one] { $count } mjasec
        [two] { $count } mjaseca
        [few] { $count } mjasece
       *[other] { $count } mjasece
    }
x-years-short =
    { $count ->
        [one] { $count } lěto
        [two] { $count } lěśe
        [few] { $count } lěta
       *[other] { $count } lět
    }
help-make-dataset = Pomagajśo nam, zjawnje pśistupnu wótwórjonu datowu sajźbu wusokeje kwality napóraś
sign-up-account = Konto załožyś
email-subscription-title = Registrěrujśo se za e-mailowe aktualizacije
email-subscription-title-new = Registrěrujśo se za powěsćowe listy Common Voice, celowe dopomnjeśa a póstupowe aktualizacije

## Account Benefits

benefits = Lěpšyny
rich-data = Pódajśo anonymne demografiske daty, aby wužytk swójich zapódanych datow pówušył. Anonymizěrujomy wšykne demografiske daty, nježli až je wózjawijomy.
improve-audio = Profilowe informacije awdiodaty pólěpšuju, kótarež se pśi treněrowanju dokradnosći powědańskego spóznaśa wužywaju.
keep-track = Mějśo swój póstup a swóje měrjeńske daty za někotare rěcy na wócyma.
compare-progress = Glědajśo, kak se swój póstup z drugimi sobustatkujucymi z cełego swěta pśirownujo.
view-goals = Pśirownajśo swój póstup z wósobinskimi a projektowymi celami.
join-newsletter = Pśizamkniśo se na žycenje našej e-mailowej lisćinje, aby aktualizacije a nowe informacije wó projekśe dostał.

## What's public

whats-public = Co jo zjawne?
email-not-public = Wašu e-mailowu adresu njewózjawijomy.
recordings-and-locale-public = Licba nagraśow a rěcow, ku kótarymž pśinosujośo, budu zjawne.
username-optin-public = Móžośo swójo wužywarske mě wózjawiś abo anonymizěrowaś.
demographic-deidentified-clarity-2 = Opcionelnje zapódane demografiske daty (na pś. starstwo, rod, rěc a akcent) se we wašom profilu nigda njewózjawiju a z wašym kontom w datowej sajźbje njezwězaju. Jadnotliwe awdioklipy se z demografiskimi datami za dokradnjejšu analyzu zwězaju - slěźaŕ na pśikład co snaź treningowy model na wěsty demografiski segment wusměriś.
username-email-not-demographic = Wašo wužywarske mě a e-mailowa adresa se z wózjawjonymi datami njezwězujotej.

## Speak & Listen Shortcuts

# Must be one letter that appears in the translated { skip } string.
shortcut-skip = s

## Listen Shortcuts

# Must be one letter that appears in the translated play-string inside of { shortcut-play-toggle-label }.
# Must be different from { shortcut-skip }, { shortcut-vote-yes } and { shortcut-vote-no }
shortcut-play-toggle = t
shortcut-play-toggle-label = Wótgraś/Zastajiś
# Must be one letter that appears in the { vote-yes } string.
# Must be different from { shortcut-skip }, { shortcut-vote-no } and { shortcut-play-toggle }
shortcut-vote-yes = j
# Must be one letter that appears in the { vote-no } string.
# Must be different from { shortcut-skip }, { shortcut-vote-yes } and { shortcut-play-toggle }
shortcut-vote-no = n

## Speak Shortcuts

# Must be one letter that appears in the translated record-string inside of { shortcut-record-toggle-label }.
# Must be different from { shortcut-skip }, { shortcut-vote-yes } and { shortcut-vote-no }
shortcut-record-toggle = r
shortcut-record-toggle-label = Nagraś/Zastajiś
shortcut-rerecord-toggle = [1-5]
shortcut-rerecord-toggle-label = Klip znowego nagraś
request-language-text = Waša rěc hyšći njejo na Common Voice?
request-language-button = Rěc pominaś

## ProjectStatus

status-title = Projektowy status dogromady: glejśo, což smy južo dojśpili!
status-contribute = Pśinosujśo swój głos
status-hours =
    { $hours ->
        [one] Dotychměst { $hours } wobkšuśona góźina!
        [two] Dotychměstl { $hours } wobkšuśonej góźinje!
        [few] Dotychměst { $hours } wobkšuśone góźiny!
       *[other] Dotychměst { $hours } wobkšuśonych góźinow!
    }
# Variables:
# $goal - number of hours representing the next goal
status-goal = Pśiducy cel: { $goal }
english = Engelšćina

## ProfileForm

profile-form-username =
    .label = Wužywarske mě
profile-form-native-language =
    .label = Mamina rěc
profile-form-additional-language =
    .label = Pśidatna rěc
profile-form-accent =
    .label = Akcent
profile-form-age =
    .label = Starstwo
profile-form-gender-2 =
    .label = Rod
leaderboard-visibility =
    .label = Wiźobnosć lisćiny nejlěpšych
hidden = Schowany
visible = Widobny
native-language =
    .label = Mamina rěc
profile-form-submit-save = Składowaś
profile-form-submit-saved = Skłaźony
male = Muski
female = Žeńscyny
# Gender
other = Druge
why-profile-title = Cogodla profil?
why-profile-text = Dajśo nam někotare informacije wó sebje, aby awdiodaty, kótarež na Common Voice sćelośo, wužytnjejše byli, aby se dokradnosć systemow spóznawanja rěcy pólěpšyła.
dashboard = Pśeglěd
build-profile = Profil natwariś
avatar = Awatar
goals = Cele
settings = Nastajenja
edit-profile = Profil wobźěłaś
profile-create-success = Profil jo se wuspěšnje załožył!
profile-close = Zacyniś
profile-explanation = Z profilom móžośo swój póstup we wócyma wobchowaś a pomagaś, naše głosowe daty dokradnjejše cyniś.
thanks-for-account = Źěkujomy se, až sćo wobkšuśił swójo konto, comy něnto waš profil zarědowaś.
why-demographic = Cogodla jo to wažne?
why-demographic-explanation-2 = Anonymizěrowane wužywarske daty ako starstwo, rod a akcent pomagaju awdiodaty pólěpšyś, kótarež se wužywaju, aby dokradnosć softwary powědańskego spóznaśa treněrowali. Waše wužywarske mě a e-mailowa adresa se nigda z wašymi pósłanymi datami njezwězujotej, a móžośo wubraś, lěc dej wašo wužywarske mě zjawne abo anonymne byś.
accept-privacy = Som wobjadny, až se toś te informacije wužywaju, kak se w <privacyLink>pšawidłach priwatnosći</privacyLink> Mozilla wujasnjujo.
accept-privacy-title = Pšawidła priwatnosći
login-identity = Pśizjawjeńska identita
login-signup = Pśizjawiś/Registrěrowaś
edit = Wobźěłaś
email-subscriptions = E-mailowe abonementy
download-profile = Móje daty ześěgnuś
contribution-experience = Nazgónjenje pśi sobustatkowanju
skip-submission-feedback = Komentar wótpósłanja pśeskócyś
skip-submission-description = Pśi sobustatkowanju se zapódawański komentar pó kliknjenju na 'Wótpósłaś' pśeskócyjo. Sobuźěło se direktnje z pśiducymi 5 nagraśami abo pśeglědanjamii pśekšacujo.
skip-submission-note = glědajśo: Musyśo hyšći mjazy Powědaś abo Słuchaś wubraś, aby typ sobustatkowanja změnił.
off = Wušaltowany
on = Zašaltowany
avatar-clip-title = Dajśo swójomu awataroju głos
change-your-avatar-clip = Cośo swój głosowy klip změniś?
recording-in-progress = Głosowe nagraśe běžy
avatar-clip-recorded = Waš awatar něnto głosowy klip wopśimujo!
record-voice-wave = VOICEWAVE NAGRAŚ
retry-voice-wave-recording = ZNOWEGO WOPYTAŚ
re-record = ZNOWEGO NAGRAŚ
delete-voice = WULAŠOWAŚ
recording-voice-wave = Nagrawa se
delete-voice-clip = abo wulašujśo głosowy klip
ready-to-upload = Nagraś
avatar-clip-fact = Jo južo dłujko znaty fakt, až se cytaŕ wót cytajobnego wopśimjeśa boka wótchyla, gaž se jogo wugótowanje woglědujo.
recreate-voice = Głosowu žwału znowego napóraś
cancel-avatar-clip-recording = Pśetergnuś
about-avatar-clip-recording = Napórajśo głosowy klip ako źěl swójogo profilowego awatara. Druge mógu z myšku pśez njen gibaś a waš klip słuchaś.
browse-file-title = Wobrazowu dataju nagraś
browse-file = Śěgniśo a pušććo abo <browseWrap>pśeglědujśo</browseWrap>
connect-gravatar = Z gravatarom zwězaś
gravatar_not_found = Njejo se namakał žeden gravatar za wašu e-mail
file_too_large = Wubrana dataja jo pśewjelika
manage-subscriptions = Abonementy zastojaś
manage-email-subscriptions = E-mailowe abonementy zastojaś
email-already-used = E-mailowa adresa se južo za druge konto wužywa
add-language = Rěc pśidaś
change-email-setings = E-mailowu adresu w nastajenjach pód pśizjawjeńskeju identitu změniś

## FAQ

faq-title = Cesto stajone pšašanja
faq-what-cv-q = Co Common Voice jo?
faq-what-cv-a = Technologija głosowego spóznaśa wašnju rewolucioněrujo, na kótaruž z mašinami interagěrujomy, ale tuchylu k dispoziciji stojece systemy su droge a proprietarne. Common Voice jo źěl iniciatiwy Mozilla, technologije głosowego spóznaśa pólěpšyś a wěcej pśistupne cyniś. Common Voice jo wjelicka globalna datowa banka pósćonych głosow, kótaraž kuždemu zmóžnja, pśez głose wóźone nałoženja w kuždej rěcy malsnje a lažko treněrowaś.
faq-why-important-q = Cogodla jo wažne?
faq-why-important-a =
    Powědanje jo cesto nejpśirodnjejša wašnja, na kótruž jaden z drugim komunicěrujomy a głosowe technologije pśinjasu toś tu lěpšynu k našym licadłam a mobilnym rědam. Comy wuwijarjow wuzamóžniś, wjelicne nałoženja głosowego spóznaśa  wuwijaś, na pśikład psełožowaki, kótarež w napšawdnem casu pśełožuju a pśez głos wóźone digitalne asistenty. Ale tuchylu jo nejwěcej głosowych datow, kótarež su trěbne za wuwijanje takich nałoženjow, su droge a proprietarne. Naźejamy se, až datowa sajźba Common Voice wuwijarjam dajo, což trjebaju, aby powědańsku technologiju w swójej rěcy wótnowili a napórali.
    
    Aby my głosowe spóznaśe wěcej uniwerselne cynili, gromaźimy głosowe pśikłady w daloko rozšyrjonych rěcach, ale teke w rěcach z małeju licbu powědarjow, kótarež se cesto wót komercielnych słužbow głosowego spóznaśa njepódpěraju. Wózjawjenje wjelerakeje datoweje sajźby głosow wuwijarjow, pśedewześarjow a cełe powědańske zgromaźeństwa wuzamóžnijo, toś tu źěru zatkaś.
faq-how-get-q = Kak mógu daty Common Voice dostaś?
faq-how-get-a = Datowa sajźba Common Voice jo pód licencu <licenseLink>CC0</licenseLink> na <datasetLink>našomu bokoju datowych sajźbow</datasetLink> za ześěgnjenje k dispoziciji. Móžośo teke někotare druge zjawnje k dispoziciji stojece datowe sajźby z togo samskego boka ześěgnuś.
faq-when-release2-q = Gdy daty Common Voice w drugich rěcach wózjawijośo?
faq-when-release2-a = Wěcejrěcna wersija datoweje sajźby Common Voice se tuchylu paket pakujo a cyšći. Jolic cośo nam pomagaś, Common Voice nowe rěcy pśidaś, woglědajśo se k <sentenceCollectorLink>rědoju gromaźenja sadow</sentenceCollectorLink>, aby datowej sajźbje nowe sady pśidał, a <pontoonLink>Pontoon</pontoonLink> Mozilla, aby wy websedło pśełožył. Nowe rěcy se Common Voice za pśinosowanje głosow pśidawaju, gaž jo se nagromaźiło 5000 pśizwólonych sadow.
faq-why-mission-q = Cogodla jo Common Voice źěl misije Mozilla?
faq-why-mission-a = Mozilla jo se pśedewzeł, web za kuždego wótwórjony a pśistupny źaržaś. Aby my to cynili, musymy webawtory pśez webprojekty ako Common Voice wuzamóžniś. Dokulaž głosowe technologije nišowym nałoženjam wurostuju, wěrimy, až muse wšym wužywarjam jadnak słužyś. To groni, do dalšnych rěcow inwestěrowaś a wšake akcenty a demografije zapśimjeś, gaž se głosowe technologije wuwijaju a testuju. Common Voice jo zjawna resursa, kótaraž wšym k dispoziciji stoj, a teamy a wuwijarje Mozilla na cełym swěśe wužywaju jen južo za projekty.
faq-what-cv-and-deepspeech-q = Co jo rozdźěl mjazy Common Voice a Deep Speech?
faq-what-cv-and-deepspeech-a = Datowa sajźba Common Voice wudopołnjujo Deep Speech, mašinu głosowego spóznaśa wótwórjonego žrědła Mozilla. Prědna wersija Deep Speech jo se wózjawiła w nowembrje 2017 a jo se wuwijała wót togo stawno dale. Gromaźe z datoweju sajźbu Common Voice, měnimy, až toś ta technologija głosowego spóznaśa wótwórjonego žrědła ma kuždemu k dispoziciji byś. Naźejamy se, až toś te technologije wuwijarjow wuwijarjam zmóžnjaju, žwału inowatiwnych produktow a słužbow wuwijaś.
faq-is-goal-assistant-q = Jo cel Common Voice, głosowy asistent napóraś?
faq-is-goal-assistant-a = Zaměr datoweje sajźby Common Voice jo, kuždemu na swěśe zmóžniś, powědańske spóznaśe, spóznaśe powědarjow abo drugi typ nałoženja wuwijaś, kótarež głosowe daty trjeba. Głosowy asistent jo jano jaden z wjele typow nałoženjow, kótarež móžośo wužywaś, aby datowu sajźbu natwarił.
faq-do-want-native-q = Njejsom maminorěcny a powědam z akcentom, cośo mój głos?
faq-do-want-native-a = Jo, comy pśedewšym waš głos! Jaden źěl cela Common Voice jo, tak wjele rozdźělnych akcentow ako móžno gromaźiś, aby słužby głosowego spóznaśa za kuždego jadnak funkcioněruju. To groni, dary wót njemaminorěcnych powědarjow su wósebnje wažne.
faq-why-different-speakers-q = Cogodla trjebaśo wjele rozdźělnych powědarjow na rěc?
faq-why-different-speakers-a =
    Nejwěcej głosowych datowych bankow se z nadreprezentaciju wěstych demografijow treněrujo, pśez kótarež se <articleLink>muskece a žeńscyne wobźělniki a wobźělniki srjejźneje klase</articleLink> preferěruju. Akcenty a dialekty, kótarež su zwětšego pódreprezentěrowane w datowych sajźbach su typiski zwězane ze kupkami luźi, kótarež su južo na kšomu śišćane. Wjele mašinow ma južo śěže, žeńscyne głose rozměś.
    Togodla comy wjelerakosć w swójej głosowej datowej bance!
faq-why-my-lang-q = Cogodla mója rěc hyšći njedajo?
faq-why-my-lang-new-a = Mozilla se wěstu rěc njewusněkujo a wěste rěcy njepreferěrujo. Město togo jo Common Voice iniciatiwa, kótaraž se dopołnje wót zgromaźeństwa doprědka póra, ale su trěbne <multilangLink>někotare kšace, aby se nowa rěc pśidała</multilangLink> a aby se gromaźenje rěcnych darow zachopiło. Nejpjerwjej musy se websedło Common Voice pśełožowaś, aby cłonki zgromaźeństwa pśistup k nazgónjenjam sobustatkujucych w swójej rěcy měli. Ako pśiduce trjebamy wjeliku zběrku sadow bźez awtorskopšawniskego šćita, kótrež luźe mógu głosnje pśedcytaś. Gaž stej toś tej pominani docynjonej, sr rěv na Common Voice "startujo", aby luźe mógli swój głos nagraś a dary drugich wobkšuśiś. Jolic cośo pomagaś, nowu rěc startowaś, woglědajśo se naš <sentenceCollectorLink>rěd za gromaźenje sadow</sentenceCollectorLink>, aby zachopił.
faq-what-quality-q = Kótara awdiokwalita jo trěbna, aby se głosowy klip w datowej sajźbje wužywał?
faq-what-quality-a = Comy, až datowa sajźba Common Voice awdiokwalitu wótbłyšćujo, kótaruž mašina powědanja do teksta w lichej pśiroźe słyša, pytamy pótakem za wjelerakosću. Mimo wjelerakego zgromaźeństwa powědarjow, datowa sajźba ze wšakeju awdiokwalitu mašinu powědanja do teksta wuzamóžnijo, z rozdźělnymi situacijami z napšawdnego žywjenja wobchadaś, wót rozgronow w slězynje do  awtowego zogola. Tak dłujko ako waš głosowy klip jo k rozměśu, dejał dobry dosć za datowu sajźbu byś.
faq-why-10k-hours-q = Cogodla jo 10.000 pśeglědanych góźinow na rěc cel za awdionagraśe?
faq-why-10k-hours-a = To jo pśibližnje licba góźinow, kótarež su trěbne, aby produktiwny system powědanje do teksta treněrowało.
faq-how-calc-hours-q = Kak Common Voice góźiny woblicujo?
faq-how-calc-hours-a = Licymy pśerěznu dłujkosć kuždego nagraśa a multiplicěrujomy pón toś tu licbu z cełkowneju licbu nagraśow pśez wšykne rěcy, aby góźiny wulicyli.
faq-where-src-from-2-q = Wótkul žrědłowy tekst póchada?
faq-where-src-from-2-a =
    Naš žrědłowy tekst se z originalnych darow sobustatkujucego ako teke z dialoga z za wše wužytnych filmowych skriptow ako <italic>It's a Wonderful Life</italic> zestaja.
    
    Móžośo se naše žrědłowe sady w toś tom <githubLink>zarědniku GitHub</githubLink> woglědaś.
faq-why-not-ask-read-q = Cogodla luźi njepšosyśo, z knigłow abo nastawkow Wikipedije w rozdźělnych rěcach pśedcytaś?
faq-why-not-ask-read-a = Aby datowa sajźba Common Voice wužytna ako móžno była, smy rozsuźili, jano žrědłowy tekst dowóliś, kótaryž jo pód licencu Creative Commons (CC0) k dispoziciji. Wužywanje standarda CC0 wóznamjenijo, až jo śěžko, žrědłowy tekst namakaś a gromaźiś, ale dowólujo kuždemu, dobyte głosowe daty bźez wobgranicowanjow abo awtorizacije Mozilla wužywaś. Napósledku comy wěcejrěcnu datowu sajźbu  za kuždego tak wužytnu ako móžno cyniś, inkluziwnje slěźarje, uniwersity, nowe pśedewześa, kněžaŕstwa, organizacije za socialne zaměry a wugbarje hobbyja.
faq-why-account-q = Cogodla dejał ja konto załožyś?
faq-is-account-public-q = Su móje kontowe informacije zjawne?
faq-how-privacy-q = Kak zawěsćujośo anonymnosć a priwatnosć luźi, kótarež su swóje głose pósćili?
faq-how-privacy-a = Ze wšych głosowych klipow w datowej sajźbje se informacije wótwónoźuju, kótarež wósoby identificěruju. Gaž sobustatkujucy demografiske daty w swójom profilu pódawa, se toś te informacije z jogo głosowych klipow wótwónoźuju, nježli až se za ześěgnjenje gromadu wězaju a wóne se nigda w jogo profilowem boku njewózjawjaju.
faq-what-determine-identity-q = Co wóznamjenijo, až njamógu „identitu“ powědarjow w datowej saźbje Common Voice „zwěsćiś“?
faq-what-determine-identity-a =
    Datowa sajźba Common Voice jo wótwórjona a zjawnje pśistupna resursa, kótaraž dajo se za treněrowanje šyrokeje wjelerakosći pśez powědanje wóźonych nałoženjow wužywaś. Aby my wěstotu našych sobustatkujucych šćitali, pšosymy kuždego, kótaryž datowu sajźbu Common Voice ześěgujo, priwatnosć našych sobustatkujucych respektěrowaś.
    
    Ze wšych głosowych klipow w datowej sajźbje se informacije wótwónoźuju, kótarež wósoby identificěruju. Gaž datowu sajźbu ześěgujośo, zwolijośo do togo, až njewopytujośo identitu sobustatkujucego póstajiś. To groni, až njamóžośo wopytaś, informacije w datowej sajźbje z wósobinskimi informacijami sobustatkujucego zwěazaś.  Móžośo pak datowu sajźbu wužywaś, aby powědańske spóznaśe, spóznaśe powědarjow abo druge nałoženja pśez to treněrował, až, na pśikład, informacije w datowej sajźbje z drugimi informacijami zwězujośo, kótarež su južo w datowej sajźbje.
faq-what-is-cv = Co jo Common Vocie?
faq-using-cv = Common Voice wužywaś
faq-description = Common Voice jo źěl iniciatiwy Mozilla, kótaryž pomaga, mašiny wucyś, kak napšawdne luźe powědaju.
faq-search-for-answers =
    .label = Za wótegronami pytaś

## ABOUT US

about-title = Cogodla Common Voice?
about-subtitle = Common Voice jo źěl iniciatiwy Mozilla, kótaraž ma mašiny wucyś, kak napšawdne luźe powědaju. Mimo datoweje sajźby Common Voice, wuwijamy program za powědańske spóznaśe wótwórjonego žrědła z mjenim Deep Speech.
about-header-description =
    Wobej projekta stej źěl našych procowanjow, aby prozny flak digitalnego powědanja pśemósćiłej. Technologije głosowego spóznaśa cłowjesku dimensiju na naše rědy pśinjasu, ale wuwijarje trjebaju wjelgickan wjele głosowych datow, aby se napórali. Tuchylu jo nejwěcej z toś tych datow droge a proprietarne.
    Comy głosowe daty dermotnje a zjawnje k dispoziciji stajiś a zawěsćiś, až daty wšakorakosć napšawdnych luźi wótbłyšćuju. Gromaźe móžomy głosowe spóznaśe za kuždego pólěpšyś.
how-does-it-work-title = Kak to funkcioněrujo
how-does-it-work-text = Wuměstnjamy datowu sajźbu głosow wótwórjonego žrědła do dobrowólnikow. Pósććo swój głos, pśeglědujśo dokradnosć klipy drugich wósobow, pólěpšćo datowu sajźbu za kuždego.
about-speak = Powědaś
about-speak-text = Sobustatkujuce cytaju z datoweje banki sadow a nagrawaju głosowe klipy.
about-listen-queue = Słuchowy cakański rěd
about-listen-queue-text = Głosowe klipy se do pśenosowańskego cakańskego rěda zapódawaju, kótaryž je za słuchanje k dispoziciji staja.
about-listen = Pśisłuchaś
about-listen-text = Wužywarje kontrolěruju, lěc powědaŕ sadu korektnje wugranja, aby akuratnosć pósćonych klipow pśeglědowali.
about-is-it-valid = Jo klip płaśiwy?
about-is-it-valid-text = Głosowy klip se ako „płaśiwy markěrujo, gaž wužywaŕ jomu jogłos dajo.
about-yes-votes = ≥ 2 jogłosa
about-yes-votes-text = Aby se głosowy klip do datoweje sajźby Common Voice pśewzeł, musy se wót dweju rozdźělneju wužywarjowu pśeglědowaś.
about-no-votes = ≥ 2 něgłosa
about-no-votes-text = Gaž wužywaŕ głosowy klip wótpokazujo, wrośijo se k cakańskemu rědoju. Jolic se drugi raz wótpokazujo, se głosowy klip do klipowego kjarchoba pśesunjo.
about-dataset-new = Datowa sajźba Common Voice
about-dataset-new-text = Datowa sajźba Common Voice stotysacy głosowych pśikładow wopśimujo, kótarež wuwijarjam pomagaju, rědy za spóznawanje głosow napóraś.
about-clip-graveyard = Klipowy kjarchob
about-clip-graveyard-text = Klipowy kjarchob z głosowych klipow wobstoj, kótarymž njejo se raźiło, se do datoweje sajźby Common Voice dostaś. Ako datowa sajźba jo klipowy kjarchob za ześěgnjenje k dispoziciji.
about-partners = Partnarje
about-become-a-partner = Buźćo partnaŕ
about-partnership =
    Common Voice jo projekt zgromaźeństwa a wótwisujomy wót našogo zgromaźeństwa z partnarjow a sobustatkujucych, aby nejwětšu datowu sajźbu wótwórjonego žrědła wuwijał.
    
    Comy se slědujucym luźam a organizacijam za jich pomoc na projekśe źěkowaś:
about-get-involved = Cyńśo sobu
about-get-involved-text-2 =
    Cośo pomagaś, Common Voice pólěpšyś?
    Wjelicnje! Stajśo se z nami pśez e-mail abo we forumach <discourseLink>Discourse</discourseLink>  do zwiska, sćelśo sedłowe problemy pśez <githubLink>Github</githubLink> abo woglědajśo se k nam w chaśe zgromaźeństwa <matrixLink>Matrix</matrixLink>.
about-nav-why-common-voice = Cogodla?
about-nav-how-it-works = Kak?
about-nav-partners = Partnarje
about-nav-get-involved = Cyńśo sobu
mycroft-title = Mycroft Ai
mycroft-subtitle = Kumštna inteligenca
mycroft-description =
    Mycroft jo prědny asistent wótwórjonego žrědła swěta.
    Mycroft wšuźi běžy - na desktopowem licadle, w auśe abo na Raspberry Pi.
mycroft-secondary-description = To jo softwara wótwórjonego žrědła, kótaraž dajo se dermotnje znowego měšaś, rozšyriś a pólěpšyś. Mycroft dajo se za wšykno wužywaś, wót wědomnostnego projekta do pśedewześoweje softwary.

## Glossary

glossary = Glosar
localization = Lokalizacija
localization-explanation = To jo naš proces za pśełožowanje a pśiměrjenje našogo wopśimjeśa za wjele lokalow (rěcow).
sentence-collection = Zběrka sadow
sentence-collection-explanation = Gromaźenje za wše wužytnych sadow abo pisanje nowych za wšě wužytnych sadow.
hours-recorded-explanation = Licba dotychměst nagromaźonych nagratych góźinow.
hours-validated-explanation = Licba góźinow głosowego nagraś, kótarež su se wót 2 z 3 wužywarjow z "Jo" wobkšuśili. To póstup k cełkownemu celoju 10&thinsp;000 góźinow markěrujo.
sst = Powědanje-do-teksta (STT)
sst-explanation = Technologije Powědanje-do-teksta (STT) głosowe daty to teksta konwertěruju.
de-identified = Anonymizěrowane
de-identified-explanation = Proces, pśez kótaryž se profilowe informacije sobustatkujucego z jogo pósćonych głosowych klipow zamazuju, gaž se za ześěgnjenje ako źěl datoweje sajźby zapakuju.

## Error pages

error-title-404 = Njejsmy mógli ten bok za was namakaś
<<<<<<< HEAD
error-content-404 = Snaź buźo naš <homepageLink>startowy bok</homepageLink> pomagaś? Aby pšašanje stajił, wobźělśo se na <matrixLink>chaśe zgromaźeństwa Matrix</matrixLink>, dajśo problemy z websedłom pśez <githubLink>GitHub</githubLink> k wěsći abo woglědajśo se k <discourseLink>našym forumam na Discourse</discourseLink>.
error-title-503 = Nazgónijomy njewótcakany cas stojanja
error-content-503 = Sedło buźo tak skóro ako móžno zasej k dispoziciji. Nejnowše informacije dostanjośo w <matrixLink>chaśe zgromaźeństwa Matrix</matrixLink>, abo woglědajśo se k <githubLink>GitHub</githubLink> abo <discourseLink>našym forumam na Discourse</discourseLink>, aby problemy ze sedłom k wěsći dał abo zmólkowe rozpšawy cytał.
=======
error-content-404 = Snaź buźo naš <homepageLink>startowy bok</homepageLink> pomagaś? Aby pšašanje stajił, wobdělśo se pšosym na <matrixLink>chaśe Matrix zgromaźeństwa</matrixLink>, wobglědujśo sedłowe problemy pśez <githubLink>GitHub</githubLink> abo woglědajśo se k <discourseLink>našym forumam Discourse</discourseLink>.
error-title-503 = Nazgónijomy njewótcakany cas stojanja
error-content-503 = Sedło buźo tak skóro ako móžno zasej k dispoziciji byś. Nejnowše informacije dostanjośo w  <matrixLink>chaśe Matrix zgromaźeństwa</matrixLink> abo woglědajśo se k <githubLink>GitHub</githubLink> abo <discourseLink>našym forumam Discourse</discourseLink>, aby problemy ze sedłom k wěsći dał abo wobglědował.
>>>>>>> b23aceeb
error-code = Zmólka { $code }

## Data

data-download-button = Daty Common Voice ześěgnuś
data-download-yes = Jo
data-download-deny = Ně
data-download-license = Licenca: <licenseLink>CC-0</licenseLink>
data-download-modal = Cośo <size>{ $size }GB</size> ześěgnuś, cośo pókšacowaś?
data-subtitle = Napórajomy wótwórjonu a zjawnje pśistupnu datowu sajźbu głosow, kótaruž kuždy móžo wužywaś, aby nałoženja z powědańskeju pódpěru treněrował.
data-explanatory-text = Měnimy, až wjelike a zjawnje k dispoziciji stojece datowe sajźby głosow inowaciju a strowe komercielne wuběźowanje w głosowej technologiji spěchuju, kótaraž na mašinelnym wuknjenju bazěruju. To jo globalne napinanje a pśepšosujomy kuždego se na tom wobźěliś. Naš cel jo pomagaś, až głosowa technologija jo wěcej wótwórjona, aby wjelerakosć głosow z cełego swěta wótbłyšćowała.
data-get-started = <speechBlogLink>Prědne kšace z powědańskim spóznaśim</speechBlogLink>
data-other-title = Druge głosowe datowe sajźby…
data-other-goto = K { $name }
data-other-download = Daty ześěgnuś
data-bundle-button = Paket datowych sajźbow ześěgnuś
data-bundle-description = Daty Common Voice plus wšykne druge głosowe datowe sajźby górjejce.
license = Licenca: <licenseLink>{ $license }</licenseLink>
license-mixed = Měšany
data-download-singleword-title = Ześěgniśo celowy segment jadnotliwego słowa
data-download-singleword-callout = To jo segment, kótaryž se pśez nałožowański pad wóźi, kótaryž daty wopśimujo, aby spóznawanje powědanych cyfrow, jo/ně-wótkrywanje a testowańske daty wakeword za <fxLink>Firefox Voice</fxLink> pódpěrał.
review-terms = Gaž Common Voice wužywaśo, zwolijośo do našych <termsLink>wužywarskich wuměnjenjow</termsLink> a <privacyLink>powěźeńki priwatnosći</privacyLink>
terms-agree = Som wobjadny
terms-disagree = Njejsom wobjadny
review-aborted = Nagraśe pśetergnjone. Cośo swójo nagraśe wulašowaś?
review-submit-title = Pśeglědaś a wótpósłaś
review-submit-msg = Wjeliki źěk za nagraśe!<lineBreak></lineBreak>Pśeglědujśo swóje nagraśa, nježli až je wótpósćelośo.
review-recording = Pśeglědaś
review-rerecord = Znowego nagraś
review-cancel = Wótpósłanje pśetergnuś
review-keep-recordings = Nagraśa wobchować
review-delete-recordings = Nagraśa wulašowaś

## Datasets Page

datasets-headline = Twórimy wěcejrěcnu datowu sajźbu głosow wótwórjonego žrědła, kótaruž móžo kuždy wužywaś, aby powědańske nałoženja treněrował.
datasets-positioning =
    Wěrimy, až wjelike, zjawnje k dispoziciji stojece datowe sajźby inowaciju a strowe komercielne wuběźowanje w powědańskej technologiji na zakłaźe mašinowego wuknjenja spěchuju.
    
    Wěcejrěcna datowa sajźba Common Voice jo južo nejwětša zjawnje k dispoziciji stojeca datowa sajźba swójeje družyny, ale njejo jadnučka.
    
    Mějśo toś ten bok ako referencny dypk za druge głosowe datowe sajbźy wótwórjonego žrědła a, dokulaž Common Voice dalej rosćo, ako startowy dypk za naše nejnowše aktualizacije.
language = Rěc
# File size in gigabytes
size = Wjelikosć
validated-hr-total = Wobkšuśone góźiny dogromady
overall-hr-total = Góźiny dogromady
cv-license = Licenca
audio-format = Awdioformat
number-of-voices = Licba głosow
splits = Rozdźělenja
email-to-download = E-mailowu adresu za ześěgnjenje zapódaś
why-email = <b>Cogodla e-mailowa adresa?</b> Musymy se snaź z wami w pśichoźe wó změnach na datowej sajźbje do zwiska stajiś, e-mailowa adresa nam kontaktowu móžnosć dawa.
confirm-size = Sćo za start ześěgnjenja wjelikosći <b>{ $size }</b> spśigótowany
size-gigabyte = GB
size-megabyte = MB
confirm-no-identify = <b>Zwolijośo</b> do togo, až njewopytajośo, identitu powědarjow w datowej sajźbje zwěsćiś
download-language = { $language } sćahnyć
validated-hours = Wobkšuśone góźiny
recorded-hours = Nagrate góźiny
whats-inside = Co jo w datowej sajźbje Common Voice?
dataset-description-hours =
    Kuždy zapisk w datowej sajźbje wobstoj z jadnorazoweje MP3- a pśisłušneje tekstoweje dataje. Wjele z <b>{ $total }</b> nagratych góźinow w datowej sajźbje teke demografiske daty ako starstwo, rod a akcent wopśimuju, kótarež mógu pomagaś, dokradnosć mašinow powědańskego spóznaśa treněrowaś.
    
    Datowa sajźba tuchylu z <b>{ $valid }</b> wobkšuśonych góźinow w <b>{ $languages }</b> rěcach, ale pśidawamy pśecej dalšne głose a rěcy. Wowglědajśo se k našomu <languagesLink>bokoju rěcow</languagesLink>, aby wó rěc pšosył abo zachopił sobu pśinosowaś.
want-dataset-update = Cośo aktualizacije, gaž nowu wersiju datoweje sajźby Common Voice wózjawjamy? Aboněrujśo naš powěsćowy list.
subscribe = Aboněrowaś
get-started-speech = Prědne kšace z powědańskim spóznaśim
other-datasets = Druge głosowe datowe sajźby
feedback-q = Maśo komentary?
deepspeech-info = Datowa sajźba Common Voice wudopołnjujo Deep Speech, mašinu głosowego spóznaśa wótwórjonego žrědła Mozilla, kótaruž móžośo wužywaś, aby nałoženja głosowego spóznaśa wuwijaś. Cytajśo naš <githubLink>pśeglěd Github</githubLink> abo pśizamkniśo se forumoju <discourseLink>DeepSpeech Discourse</discourseLink>, aby zgónił, kak móžośo zachopiś.
common-voice-info-new = Maśo pšašanja wó Common Voice? Ideje za pólěpšenja abo komentary wó wěstej rěcy? Pśizamkniśo se nam na našom <discourseLink>forumje Discourse</discourseLink> a dajśo je nam k wěsći.
data-other-librispeech-description = LibriSpeech jo korpus skóro 1.000 góźinow wjengelskej rěcy (nagrate z 16 Khz), kótarež z wótsłuchańskich knigłow projekta LibriVox póchadaju.
data-other-ted-name = Korpus TED-LIUM
data-other-ted-description = Korpus TED-LIUM jo napórał z awdiopśednoskow a jich transkripcijow, kótarež su na websedle TED k dispoziciji.
data-other-voxforge-description = VoxForge jo se załožył, aby transkripcije powědanja za wužywanje ze systemami powědańskego spóznaśa wótwórjonego žrědła zběrał.
data-other-tatoeba-description = Tatoeba jo wjelika datowa banka sadow, pśełožkow a zukowych datow za wuknjenje rěcow. Toś to ześěgnjenje wopśimujo engelske teksty, kótarež su se nagrali wót tamnjejšego zgromaźeństwa.
your-feedback = Maśo ideje, kak móžomy datowu sajźbu Common Voice pólěpšyś? Informěrujśo nas w forumje Discourse
go-discourse = K forumje Discourse
missing-language = Njenamakajośo swóju rěc w datowej sajźbje? Aby swóju rěc pominak, woglědajśo se k našomu bokoju rěcow.
go-languages-page = K bokoju rěcow
ready-to-validate = Sćo gótowy nam pomagaś, sady pśeglědowaś?
more = Wěcej
close = Zacyniś
download = Ześěgnuś
dataset-version = Wersija

## Download Modal

download-title = Wašo ześěgnjenje jo se zachopiło.
download-helpus = Pomagajśo nam zgromaźeństwo wokoło głosoweje technologije natwariś, wostańśo pśez e-mail w zwisku.
download-form-email =
    .label = E-majlowu adresu zapódaś
    .value = Wjeliki źěk, wóstawamy w zwisku.
download-back = Slědk k datowym sajźbam Common Voice
download-no = Ně, źěkujom se

## Contact Modal

contact-title = Kontaktny formular
contact-form-name =
    .label = Mě
contact-form-message =
    .label = Powěsć
contact-required = *trěbny

## Request Language Modal

request-language-title = Póžedanje na rěc
request-language-form-language =
    .label = Rěc
request-language-success-title = Póžedanje na rěc jo se wuspěšnje wótpósłało, wjeliki źěk.
request-language-success-content = Dajomy wjelgin skóro z dalšnymi informacijami wót se wó tom słyšaś, kak móžośo Common Voice swóju rěc pśidaś.
select-language = Rěc wubraś...
other-language = Druga rěc

## Languages Overview

language-section-in-progress = W pśigótowanju
language-section-in-progress-new-description = Toś te rěcy se tuchylu wót zgromaźeństwa wuwijaju. Póstupowe rědki pokazuju, w kótarej měrje <localizationGlossaryLink>lokalizacija websedła</localizationGlossaryLink> a <sentenceCollectionGlossaryLink>zběrka sadow</sentenceCollectionGlossaryLink> kuždeje rěcy stej póstupjonej.
language-section-launched = Startowany
language-section-launched-description = Za toś te aktiwizěrowane rěcy jo se websedło wuspěšnje <localizationGlossaryLink>lokalizěrowane</localizationGlossaryLink>, a ma dosć <sentenceCollectionGlossaryLink>zběranych sadow</sentenceCollectionGlossaryLink>. aby se pśichodne pśinoski za <speakLink>powědanje</speakLink> a <listenLink>słuchanje</listenLink> dowólili.
languages-show-more = Wěcej pokazaś
languages-show-less = Mjenjej pokazaś
language-meter-in-progress = Póstup
language-total-progress = Dogromady
language-search-input =
    .placeholder = Pytaś
language-speakers = Powědarje
localized = Pśełožony
sentences = Sady
total-hours = Góźiny dogromady

## Contribution

action-click = Kliknuś
action-tap = Pótusnuś
contribute = Sobu źěłaś
listen = Słuchaś
skip = Pśeskócyś
shortcuts = Skrotconki
clips-with-count-pluralized =
    { $count ->
        [one] <bold>{ $count }</bold> klip
        [two] <bold>{ $count }</bold> klipa
        [few] <bold>{ $count }</bold> klipy
       *[other] <bold>{ $count }</bold> klipow
    }
goal-help-recording = Sćo pomogł Common Voice, <goalPercentage></goalPercentage> našogo wšednego nagraśowego cela { $goalValue } dojśpiś!
goal-help-validation = Sćo pomogł Common Voice, <goalPercentage></goalPercentage> našogo wšednego wobkšuśeńskego  cela { $goalValue } dojśpiś!
contribute-more =
    { $count ->
        [one] Sćo gótowy, hyšći { $count } dalšne gótowaś?
        [two] Sćo gótowy, hyšći { $count } dalšnej gótowaś?
        [few] Sćo gótowy, hyšći { $count } dalšne gótowaś?
       *[other] Sćo gótowy, hyšći { $count } dalšnych gótowaś?
    }
record-cta = Nagraśe startowaś
record-platform-not-supported = Jo nam luto, ale waša platforma se tuchylu njepódpěra.
record-platform-not-supported-desktop = Na desktopowych licadłach móžośo nejnowšu wersiju ześěgnuś:
record-platform-not-supported-ios-non-safari = Pšosym pókšacujśo na iOS ze Safari, aby nagraśe zmóžnił…
record-must-allow-microphone = Musyśo pśistup k mikrofonoju dowóliś.
record-no-mic-found = Žeden mikrofon namakany.
record-error-too-short = Nagraśe jo było pśekrotke.
record-error-too-long = Nagraśe jo było pśedłujke.
record-error-too-quiet = Nagraśe jo było pśeśiche.
record-cancel = Zasejnagraśe pśetergnuś
record-instruction = { $actionType } <recordIcon></recordIcon> a pśedcytajśo sadu głosnje
record-stop-instruction = { $actionType } <stopIcon></stopIcon>, gaž sćo gótowy
record-three-more-instruction = Hyšći tśi!
record-again-instruction = Wjelicny!<recordIcon></recordIcon> Nagrajśo swój pśiducy klip
record-again-instruction2 = Dalej tak, <recordIcon></recordIcon> znowego nagraś
record-last-instruction = <recordIcon></recordIcon> Slědne!
review-tooltip = How móžośo klipy pśeglědowaś a znowego nagraś
share-clip = Waš klip źěliś
share-common-voice = Common Voice źěliś
review-instruction = Klipy pśeglědowaś a znowego nagraś, jolic trěbne
record-submit-tooltip = { $actionType } wótpósłaś, gaž sćo gótowy
clips-uploaded = Klipy nagrate
record-abort-title = Cośo nagraśe nejpjerwjej dokóńcyś?
record-abort-text = Jolic něnto pśetergnjośo, se waš póstup zgubijo
record-abort-submit = Klipy wótpósłaś
record-abort-continue = Wótgraśe dokóńcyś
record-abort-delete = Nagraśe skóńcyś a wulašowaś
listen-instruction = { $actionType } <playIcon></playIcon> jo se sada korektnje wugroniła?
listen-again-instruction = Wjelicne źěło! <playIcon></playIcon> Słuchajśo znowego, gaž sćo gótowy
listen-3rd-time-instruction = 2 zwónoźonej, <playIcon></playIcon> dalej tak!
listen-last-time-instruction = <playIcon></playIcon> Slědny!
listen-empty-state = Klipy su nam wujšli, kótarež se w toś tej rěcy pśeglěduja...
speak-empty-state = Sady su nam wujšli, kótarež se w toś tej rěcy nagrawaju...
speak-empty-state-cta = Sady pśinosowaś
record-button-label = Nagrajśo swój głos
share-title-new = <bold>Pomagajśo nam</bold>, dalšne głose namakaś
keep-track-profile = Slědujśo swójomu póstupoju z profilom
login-to-get-started = Pśizjawśo se abo registrěrujśo se, aby zachopił
target-segment-first-card = Pśinosujośo k našomu prědnemu celowemu segmentoju
target-segment-generic-card = Pśinosujośo k celowemu segmentoju
target-segment-first-banner = Pomagajśo prědny celowy segment Common Voice w { $locale } napóraś
target-segment-add-voice = Pśidajśo swój głos
target-segment-learn-more = Dalšne informacije

## Reporting

report = Rozpšawa
report-title = Rozpšawu wótpósłaś
report-ask = Na kótare problemy z toś teju sadu starcyjośo?
report-offensive-language = Njepśistojna rěc
report-offensive-language-detail = Sada ma njezdwórliwu a njepśistojnu rěc.
report-grammar-or-spelling = Gramatiska / pšawopisna zmólka
report-grammar-or-spelling-detail = Sada ma gramatisku abo pisańsku zmólku.
report-different-language = Druga rěc
report-different-language-detail = Jo w rěcy napisana, kótaruž njepowědam.
report-difficult-pronounce = Jo śěžko wugroniś
report-difficult-pronounce-detail = Wopśimujo słowa abo fraze, kótarež daju se śěžko cytaś abo wugroniś.
report-offensive-speech = Njepśistojna rěc
report-offensive-speech-detail = Klip ma njezdwórliwu abo njepśistojnu rěc.
report-other-comment =
    .placeholder = Komentar
success = Wuspěch
continue = Dalej
report-success = Rozpšawa jo se wuspěšnje wótpósłała

## Goals

streaks = Smugi
days =
    { $count ->
        [one] Źeń
        [two] Dnja
        [few] Dny
       *[other] Dnjow
    }
recordings =
    { $count ->
        [one] Nagraśe
        [two] Nagraśi
        [few] Nagraśa
       *[other] Nagraśow
    }
validations =
    { $count ->
        [one] Pśeglědanje
        [two] Pśeglědani
        [few] Pśeglědanja
       *[other] Pśeglědanjow
    }

## Dashboard

your-languages = Waše rěcy
toward-next-goal = K pśiducemu celoju
goal-reached = Cel dojśpjony
clips-you-recorded = Klipy, kótarež sćo nagrał
clips-you-validated = Klipy, kótarež sćo pśeglědał
todays-recorded-progress = Źinsajšny póstup Common Voice za nagrate klipy
todays-validated-progress = Źinsajšnyi póstup Common Voice za pśeglědane klipy
stats = Statistika
awards = Myta
you = Wy
everyone = Kuždy
contribution-activity = Sobuźěłowa aktiwita
top-contributors = Nejaktiwnjejše sobustatkujuce
recorded-clips = Nagrate klipy
validated-clips = Pśeglědane klipy
total-approved = Pśizwólone dogromady
overall-accuracy = Cełkowna dokradnosć
set-visibility = Móju widobnosć nastajiś
visibility-explainer = Toś to nastajenje widobnosć wašeje lisćiny nejlěpšych wóźi. Jolic jo schowana, buźo waš póstup priwatny. To groni, až se waš wobraz, wužywarske mě a póstup na lisćinje nejlěpšych njezjawijo. Źiwajśo na to, až aktualizěrowanje lisćiny nejlěpšych { $minutes } trjeba, aby se změny wustatkowali.
visibility-overlay-note = Pokaz: Gaž jo 'Widobny' nastajone, dajo se nastajenje z <profileLink>profilowego boka</profileLink> změniś
show-ranking = Mójp městno pokazaś

## Custom Goals

get-started-goals = Prědne kšace z cilami
create-custom-goal = Swójski cel napóraś
goal-type = Kaki cel cośo dojśpiś?
both-speak-and-listen = Wobej
both-speak-and-listen-long = Wobej (powědanje a słuchanje)
daily-goal = Dnjowny cel
weekly-goal = Tyźeński cel
easy-difficulty = Lažki
average-difficulty = Pśerězk
difficult-difficulty = Śěžki
pro-difficulty = Pro
lose-goal-progress-warning = Móžośo swój eksistěrujucy póstup zgubiś, gaž swój cel wobźěłujośo.
want-to-continue = Cośo pókšacowaś?
finish-editing = Cośo wobźěłowanje nejpjerwjej dokóńcyś?
lose-changes-warning = Gaž něnto pśetergnjośo, zgubijośo swóje změny
build-custom-goal = Swójski cel napóraś
help-reach-hours-pluralized =
    Pomagajśo z wósobinskim celom{ NUMBER($hours) ->
        [one] { $hours } góźinu
        [two] { $hours } góźinje
        [few] { $hours } góźiny
       *[other] { $hours } góźinow
    }w rěcy { $language } dojśpěś
help-reach-hours-general-pluralized =
    Pomagajśo Common Voice z wósobinskim celom { NUMBER($hours) ->
        [one] { $hours } góźinu
        [two] { $hours } góźinje
        [few] { $hours } góźiny
       *[other] { $hours } góźinow
    }w rěcy dojśpěś
set-a-goal = Cel stajiś
cant-decide = Njamóžośo se rozsuźiś?
activity-needed-calculation-plural =
    { NUMBER($totalHours) ->
        [one] { $totalHours } góźina jo dojśpiwajobna
        [two] { $totalHours } góźinje stej dojśpiwajobnej
        [few] { $totalHours } góźina su dojśpiwajobne
       *[other] { $totalHours } góźinow jo dojśpiwajobne
    } za jano tšochu wěcej ako { NUMBER($periodMonths) ->
        [one] { $periodMonths }  mjasec,
        [two] { $periodMonths } mjaseca,
        [few] { $periodMonths } mjasece,
       *[other] { $periodMonths } mjasecow,
    } jolic { NUMBER($people) ->
        [one] { $people } wósoba nagrawa
        [two] { $people } wósobje nagrawatej
        [few] { $people } wósoby nagrawaju
       *[other] { $people } wósobow nagrawa
    }{ NUMBER($clipsPerDay) ->
        [one]  { $clipsPerDay } klip
        [two]  { $clipsPerDay } klipa
        [few]  { $clipsPerDay } klipy
       *[other]  { $clipsPerDay } klipow
    } na dźeń.
how-many-per-day = Wjelicnje! Wjele klipow na źeń?
how-many-a-week = Wjelicnje! Wjele klipow na tyźeń?
which-goal-type = Cośo powědaś, słuchaś abo wobej?
receiving-emails-info = Sćo tuchylu aboněrował mejlki, ako na pśikład celowe dopomnjeśa, póstupowe aktualizacije a powěsćowe listy wó Common Voice
not-receiving-emails-info = Jo se rowno nastajiło, až mejlki wěcej <bold>NJE</bold>dostanjośo, ako na pśikład celowe dopomnjeśa, póstupowe aktualizacije a powěsćowe listy wó Common Voice
n-clips-pluralized =
    { NUMBER($count) ->
        [one] { $count } klip
        [two] { $count } klipa
        [few] { $count } klipy
       *[other] { $count } klipow
    }
help-share-goal = Źělśo swój cel, aby nam pomagał, wěcej głosow namakaś
confirm-goal = Cel wobkšuśiś
goal-interval-weekly = Kuždy tyźeń
# $type is one of share-goal-type-*
share-n-daily-contribution-goal = Źělśo swój wšedny cel { $count } klipow za typ { $type }
# $type is one of share-goal-type-*
share-n-weekly-contribution-goal = Źělśo swój tyźeński cel { $count } klipow za typ { $type }
share-goal-type-speak = Powědanje
share-goal-type-listen = Słuchanje
share-goal-type-both = Powědanje a słuchanje
# LINK will be replaced with the current URL
goal-share-text = Som rowno napórał wósobinski cel za głosowy dar #CommonVoice - pśizamkniśo se a pomagajśo mašinam wucyś, kak napšawdne luźe powědaju. { $link }
weekly-goal-created = Waš tyźeński cel jo se napórał
daily-goal-created = Waš wšedny cel jo se napórał
track-progress = Slědujśo póstupoju how a na swójom boku statistiki.
return-to-edit-goal = Wrośćo se kuždy cas, aby swój cel wobźěłował
share-goal = Mój cel źěliś

## Profile Delete

delete-q = Cośo, až se waše głosowe nagraśa teje wulašuju, abo cośo je lubjej w datowej sajźbje Common Voice wobchowaś?
keep = Wobchowaś
remove = Wótwónoźeś
keep-info = Waše anonymne głosowe nagraśa wóstanu w datowej sajźbje Common Voice. Gaž swój profil wulašujośo, njamóžośo wěcej napšašowanje wótpósłaś, aby swóje nahraśa z datoweje sajźby wótwónoźeł
remove-info = Buźomy wašo napšašowanje, waše głosowe nagraśa z datoweje sajźby wótwónoźeś, pśeglědowaś. Jolic se wašo napšašowanje pśizwólijo,  buźomy se z tymi do zwiska stajiś, kótarež su ześěgnuli datowu sajźbu, a pšosymy jich, aby waše głosowe nagraśa teke wótwónoźeli.
why-delete-recordings =
    Nagraśa Common Voice se wót akademikarjow, małych pśedewześow a entuziastow głosowego spóznaśa wužywaju, aby zjawnje k dispoziciji stojece resurse ako głosowe modele treněrowali a rozšyrili.
    
    Móžeće nam zdźělić, čehodla chceće swoje natočenja zhašeć?
profile-form-delete = Profil wulašowaś

## Landing

welcome-staff = Witajśo, sobuźěłaśerje { $company }!
help-contribute = Załožćo profil Common Voice a pśinosujśo swój głos, aby pomagał, wjeleraku datowu sajźbu wótwórjonego žrědła napóraś.
login-company = Z e-mailoweju adresu { $company } pśizjawiść / registrěrowaś
profile-not-required = Za sobuźěło profil trěbny njejo, lěcrownož jo wužytny
read-more-about = Cytajśo wěcej wó boku Wó Common Voice<|MERGE_RESOLUTION|>--- conflicted
+++ resolved
@@ -492,15 +492,9 @@
 ## Error pages
 
 error-title-404 = Njejsmy mógli ten bok za was namakaś
-<<<<<<< HEAD
-error-content-404 = Snaź buźo naš <homepageLink>startowy bok</homepageLink> pomagaś? Aby pšašanje stajił, wobźělśo se na <matrixLink>chaśe zgromaźeństwa Matrix</matrixLink>, dajśo problemy z websedłom pśez <githubLink>GitHub</githubLink> k wěsći abo woglědajśo se k <discourseLink>našym forumam na Discourse</discourseLink>.
-error-title-503 = Nazgónijomy njewótcakany cas stojanja
-error-content-503 = Sedło buźo tak skóro ako móžno zasej k dispoziciji. Nejnowše informacije dostanjośo w <matrixLink>chaśe zgromaźeństwa Matrix</matrixLink>, abo woglědajśo se k <githubLink>GitHub</githubLink> abo <discourseLink>našym forumam na Discourse</discourseLink>, aby problemy ze sedłom k wěsći dał abo zmólkowe rozpšawy cytał.
-=======
 error-content-404 = Snaź buźo naš <homepageLink>startowy bok</homepageLink> pomagaś? Aby pšašanje stajił, wobdělśo se pšosym na <matrixLink>chaśe Matrix zgromaźeństwa</matrixLink>, wobglědujśo sedłowe problemy pśez <githubLink>GitHub</githubLink> abo woglědajśo se k <discourseLink>našym forumam Discourse</discourseLink>.
 error-title-503 = Nazgónijomy njewótcakany cas stojanja
 error-content-503 = Sedło buźo tak skóro ako móžno zasej k dispoziciji byś. Nejnowše informacije dostanjośo w  <matrixLink>chaśe Matrix zgromaźeństwa</matrixLink> abo woglědajśo se k <githubLink>GitHub</githubLink> abo <discourseLink>našym forumam Discourse</discourseLink>, aby problemy ze sedłom k wěsći dał abo wobglědował.
->>>>>>> b23aceeb
 error-code = Zmólka { $code }
 
 ## Data
