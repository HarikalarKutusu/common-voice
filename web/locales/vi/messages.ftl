--- conflicted
+++ resolved
@@ -486,11 +486,7 @@
 
 error-title-404 = Chúng tôi không thể tìm thấy trang đó cho bạn
 error-content-404 = Có lẽ <homepageLink>trang chủ</homepageLink> của chúng tôi sẽ giúp ích? Để đặt câu hỏi, vui lòng tham gia <matrixLink>cộng đồng trò chuyện trên Matrix</matrixLink>, theo dõi các sự cố trang qua <githubLink>GitHub</githubLink> hoặc truy cập <discourseLink>diễn đàn Discourse của chúng tôi</discourseLink>.
-<<<<<<< HEAD
-error-title-503 = Đã xảy ra sự cố bất ngờ
-=======
 error-title-503 = Trang web hiện không thể truy cập được
->>>>>>> b23aceeb
 error-content-503 = Các trang web sẽ quay lại càng sớm càng tốt. Để biết thông tin mới nhất, vui lòng tham gia <matrixLink>cộng đồng trò chuyện trên Matrix</matrixLink> hoặc truy cập <githubLink>GitHub</githubLink> hoặc <discourseLink>diễn đàn Discourse của chúng tôi</discourseLink> để gửi và theo dõi các vấn đề về trải nghiệm trang web.
 error-code = Lỗi { $code }
 
