## General

yes-receive-emails = نعم أرسِلوا إلي الرسائل عبر البريد. أود أن أبقى على اطلاع عن مشروع «الصوت للعموم».
stayintouch = نحن هنا في موزيلا نبني مجتمعًا يهتم بتقنية الأصوات. نودّ أن نعلم بآخر التحديثات ومصادر البيانات الجديدة ومعرفة طريقة استخدامكم لهذه البيانات.
privacy-info = نعدكم بأن نتعامل مع معلوماتكم بحذر شديد. اطلع على المزيد في <privacyLink>تنويه الخصوصية</privacyLink>.
return-to-cv = عُد إلى «الصوت للعموم»
email-input =
    .label = البريد الإلكتروني
submit-form-action = أرسِل
loading = يُحمّل…
email-opt-in-info = أرغب في استلام البريد مثل التذكير بالأهداف والتحديثات عن مسيري وأخبار «الصوت للعموم».
email-opt-in-info-title = انضمّ إلى قائمة «الصوت للعموم» البريدية
email-opt-in-info-sub-with-challenge = أريد استلام البريد مثل التذكير بالأهداف والتحديات، والتحديثات عن مسيري، وأخبار «الصوت للعموم».
<<<<<<< HEAD
email-opt-in-privacy = اشتراكك في خدمة تلقّي البريد تعني بأنك لا تُمانع بأن تتعامل موزيلا مع هذه البيانات كما هو موضّح في <privacyLink>سياسة الخصوصية</privacyLink>.
=======
email-opt-in-privacy-v2 = اشتراكك في خدمة تلقّي البريد تعني بأنك لا تُمانع بأن تتعامل Mozilla مع هذه البيانات كما هو موضّح في <privacyLink>سياسة الخصوصية</privacyLink>.
>>>>>>> 1b00e671
indicates-required = * يعني أن الحقل مطلوب
not-available-abbreviation = غير متاح

# Don't rename the following section, its contents are auto-inserted based on the name (see scripts/pontoon-languages-to-ftl.js)
# [Languages]


## Languages

ab = الأبخازية
ace = الأتشيهيّة
ady = الأديغة
af = الأفريقانية
am = الأمهرية
an = الأراغونيّة
ar = العربية
arn = المابودونجونية
as = الأسّاميّة
ast = النمساوية
az = الأذربيجانيّة
ba = الباشكيرية
be = البيلاروسيّة
bg = البلغاريّة
bn = البنغاليّة
br = البريطونيّة
bxr = البورياتيّة
ca = الكاتالانيّة
cak = الكاكتشكيليّة
cnh = الهاكا الصينيّة
cs = التّشيكيّة
cv = التشوفاش
cy = الويلزيّة
da = الدّنماركيّة
de = الألمانيّة
dsb = الصربيّة السفلى
dv = الديفهية
el = اليونانية
en = الإنجليزيّة
eo = الإسبرانتو
es = الإسبانيّة
et = الإستونيّة
eu = الباسكيّة
fa = الفارسيّة
ff = الفولانيّة
fi = الفنلنديّة
fo = الفارويسيّة
fr = الفرنسيّة
fy-NL = الفريزيّة
ga-IE = الآيرلنديّة
gl = الغاليكيّة
ha = الهوسا
he = العبرية
hi = الهندية
hr = الكرواتيّة
hsb = الصربيّة العليا
hu = المجريّة
hy-AM = الأرمينية
hyw = الأرمينية الغربية
ia = اللغة الوسيطة
id = الإندونيسيّة
is = الآيسلنديّة
it = الإيطاليّة
izh = الإيجوريّة
ja = اليابانية
ka = الجورجيّة
kaa = الكاراكالباكية
kab = القبائلية
kbd = الكاباردية
kk = الكزخيّة
ko = الكورية
kpv = الكومي زوريا
ku = الكرديّة
kw = الكورنيّة
ky = القيرغيزيّة
lg = اللوغندية
lij = الليجوريّة
lt = الليتوانيّة
lv = اللاتفيّة
mdf = الموكشا
mg = المالاغاسيّة
mhr = الميادو ماري
mk = المقدونيّة
ml = الملايلاميّة
mn = المنغوليّة
mrj = الهِل ماري
mt = المالطيّة
my = البورميّة
myv = الأرزيّة
nb-NO = النّرويجيّة بوكمال
ne-NP = النيباليّة
nl = الهولنديّة
nn-NO = النرويجيّة نينورسك
oc = الأوكّيتانيّة
or = الأوريا
pa-IN = البنجابيّة
pl = البولنديّة
pt = البرتغاليّة
rm-sursilv = الرومانشية السورسيلڤية
rm-vallader = الرومانشية الفالادرية
ro = الرومانية
ru = الروسية
rw = الكينيارواندية
sah = الساخيّة
sc = السردينيّة
scn = الصقلية
si = السنهالاويّة
sk = السّلوفاكيّة
sl = السّلوفينيّة
sq = الألبانية
sr = الصربية
sv-SE = السويدية
sw = السواحيليّة
syr = السريانيّة
ta = التاميلة
te = التلوغو
tg = الطاجيكيّة
th = التايلاندية
tl = التغالوقية
tr = التركية
tt = التّتريّة
uby = الوبخ
udm = الأدمرت
uk = الأوكرانية
ur = الأورديّة
uz = الأوزبكية
vec = الفينيسية
vi = الفيتناميّة
vot = الفوتيك
zh-CN = الصينية (الصين)
zh-HK = الصينية (هونغ كونغ)
zh-TW = الصينية (تايوان)

# [/]


## Layout

speak = التحدّث
speak-now = تحدّث الآن
datasets = مجموعات البيانات
languages = اللغات
about = من نحن
profile = الملف الشخصي
help = المساعدة
contact = تواصل
privacy = الخصوصية
terms = الشروط
cookies = الكعكات
faq = الأسئلة الشائعة
content-license-text = هذا المحتوى متوفر طبق إحدى <licenseLink>رخص المشاع الإبداعي</licenseLink>
share-title = ساعِدنا في البحث عن آخرين يساهمون بأصواتهم!
share-text = ساعِدنا بتعليم الآلة الكيفية التي ينطق بها بني البشر، ساهِم بصوتك هنا { $link }
link-copied = نُسخ الرابط
back-top = عُد إلى الأعلى
logout = اخرج

## Home Page

home-title = مشروع «الصوت للعموم» هو مبادرة من شركة موزيلا تهدف إلى تعليم الآلة الكيفية التي ينطق بها بني البشر.
home-cta = انطق بصوتك، ساهِم هنا!
wall-of-text-start = الأصوات طبيعية، وهي بشرية. هذا هو السبب الذي يجذبنا إلى إنشاء تقنية صوتية يمكن استخدامها على أجهزتنا. إلا أنه لإنشاء أنظمة صوتية كهذه، يحتاجُ المرء إلى مقدار ضخم جدا من البيانات الصوتية.
wall-of-text-more-mobile = أغلب البيانات التي تستخدمها الشركات الكبرى ليست متاحة إلى أكثرية الناس. نرى أن هذا يقتل الإبداع. لهذا السبب أطلقنا مشروع «الأصوات للعموم»، مشروعٌ سيساعد في توفير تقنية التعرف الصوتي لجميع من في العالم.
wall-of-text-more-desktop =
    يمكنكم الآن المشاركة بصوتكم لمساعدتنا في بناء قاعدة بيانات صوتية مفتوحة المصدر يمكن للجميع استخدامها في صناعة تطبيقات إبداعية للأجهزة والوِب.<lineBreak></lineBreak>
    انطق الجملة لتعليم الآلة الكيفية التي ينطق بها بني البشر، أو اطّلع على تسجيلات بقية المساهمين لتحسين جودتها. الأمر في غاية البساطة.
wall-of-text-first = الأصوات طبيعية، وهي بشرية. هذا هو السبب الذي يحفّزنا إلى إنشاء تقنية صوتية يمكن استخدامها على أجهزتنا. إلا أنه لإنشاء أنظمة صوتية كهذه، يحتاجُ المطوّرون إلى مقدار ضخم جدا من البيانات الصوتية.
wall-of-text-second = أغلب البيانات التي تستخدمها الشركات الكبرى ليست متاحة إلى أكثرية الناس. نرى أن هذا يقتل الإبداع. لهذا السبب أطلقنا مشروع «الأصوات للعموم»، مشروعٌ سيساعد في توفير وإتاحة تقنية التعرف الصوتي لجميع من في العالم.
show-wall-of-text = اطّلع على المزيد
help-us-title = ساعِدنا على تدقيق الجُمل!
help-us-explain = اضغط زر التشغيل واستمع إلى التسجيل وأخبرنا: هل كان نطق الجملة بالأسفل صحيحًا؟
no-clips-to-validate = يبدو أنه ليس ثمة أي مقاطع في هذه اللغة. ساعِدنا بتسجيل بعض المقاطع الآن.
vote-yes = نعم
vote-no = لا
toggle-play-tooltip = انقر { shortcut-play-toggle } للتشغيل أو الإيقاف
speak-subtitle = ساهِم بصوتك
speak-paragraph = يُعتبر تسجيل المقاطع الصوتية جزءًا لا يتجزّأ من صناعة مجموعة بيانات مفتوحة نقدر على استخدامها. قد يقول البعض أنها المرحلة الممتعة في خضمّ كل هذا.
speak-goal-text = المقاطع المسجّلة
listen-subtitle = ساعِدنا في التحقق من الأصوات
listen-paragraph = يُعتبر التحقق من المقاطع المسجّلة أمرًا مهمًا يوازي إرسالها بالنسبة إلى مهمّة مشروع «الصوت للعموم». جرّب العملية وساعِدنا بإنشاء بيانات صوتية مفتوحة المصدر وعالية الجودة.
listen-goal-text = المقاطع المدقّقة
hours-recorded = الساعات المسجّلة
hours-validated = الساعات المدقّقة
voices-online = الأصوات النشطة على الشبكة الآن
todays-progress = التقدّم اليوم
help-reach-goal = ساعدنا في بلوغ حاجز { $goal }
read-terms-q = هل قرأت الشروط؟
ready-to-record = أمستعّد للمساهمة بصوتك؟
all-locales = كل اللغات
today = اليوم
x-weeks-short =
    { $count ->
        [zero] { $count } أسبوع
        [one] أسبوع واحد
        [two] أسبوعان
        [few] { $count } أسابيع
        [many] { $count } أسبوعا
       *[other] { $count } أسبوع
    }
x-months-short =
    { $count ->
        [zero] { $count } أشهر
        [one] شهر واحد
        [two] شهران
        [few] { $count } أشهر
        [many] { $count } شهرا
       *[other] { $count } شهر
    }
x-years-short =
    { $count ->
        [zero] { $count } سنة
        [one] سنة واحدة
        [two] سنتان
        [few] { $count } سنوات
        [many] { $count } سنة
       *[other] { $count } سنة
    }
help-make-dataset = ساعِدنا لبناء قاعدة بيانات عالية الجودة ومفتوحة للعموم
sign-up-account = سجّل حسابا
email-subscription-title = سجّل لاستلام التحديثات على البريد
email-subscription-title-new = اشترك واستلم البريد مثل التذكير بالأهداف والتحديثات عن مسيرك وأخبار «الصوت للعموم»

## Account Benefits

benefits = الفوائد
rich-data = اجعل من بياناتك المُرسلة غنيّة قدر ما أمكن بتقديم بعض البيانات الديموغرافية المجهّلة. تأكّد من أننا نُزيل مصدر كل البيانات الديموغرافية قبل نشرها للعموم.
improve-audio = تُحسّن معلومات الملف الشخصي من البيانات المستخدمة في تدريب خوارزميات التعرّف على الكلام لتكون دقيقة.
keep-track = تابِع سير عملك وإحصائياته عبر مختلف اللغات.
compare-progress = اعلم كيف هو سير عملك مقارنةً بباقي المشاركين حول العالم أجمع.
view-goals = اطّلع على سير العمل حسب الأهداف الخاصة كما وأهداف المشروع.
join-newsletter = اشترك بقائمة البريد الإلكتروني لدينا (إن أردت) لتستلم التحديثات وكل معلومة جديدة عن المشروع.

## What's public

whats-public = ما الذي سيُنشر للعموم؟
email-not-public = لن ننشر عنوان بريدك للعموم.
recordings-and-locale-public = عدد التسجيلات واللغات التي شاركت بها ستُنشر للعموم.
username-optin-public = يمكنك تحديد ما إن أردت أن يكون ملفك الشخصي منشورا للعموم أو مجهّلا.
demographic-deidentified-clarity = لن يُتاح ما تُرسله اختياريا من بيانات ديموغرافية (مثل العمر والجنس و اللغة واللكنة) في ملفك الشخصي، ولن تُربط بحسابك في مجموعة البيانات. ستُربط المقاطع الصوتية المنفردة بالبيانات الديموغرافية لغرض زيادة دقة التحليل - كأن يريد باحث أن يستهدف نموذجا تدريبيا لفئة ديموغرافية معينة.
username-email-not-demographic = لن يرتبط لا اسم حسابك ولا عنوان بريدك مع البيانات المنشورة.

## Speak & Listen Shortcuts

# Must be one letter that appears in the translated { skip } string.
shortcut-skip = ت

## Listen Shortcuts

# Must be one letter that appears in the translated play-string inside of { shortcut-play-toggle-label }.
# Must be different from { shortcut-skip }, { shortcut-vote-yes } and { shortcut-vote-no }
shortcut-play-toggle = ش
shortcut-play-toggle-label = شغّل/أوقِف
# Must be one letter that appears in the { vote-yes } string.
# Must be different from { shortcut-skip }, { shortcut-vote-no } and { shortcut-play-toggle }
shortcut-vote-yes = ن
# Must be one letter that appears in the { vote-no } string.
# Must be different from { shortcut-skip }, { shortcut-vote-yes } and { shortcut-play-toggle }
shortcut-vote-no = ل

## Speak Shortcuts

# Must be one letter that appears in the translated record-string inside of { shortcut-record-toggle-label }.
# Must be different from { shortcut-skip }, { shortcut-vote-yes } and { shortcut-vote-no }
shortcut-record-toggle = س
shortcut-record-toggle-label = سجِّل/أوقِف
shortcut-rerecord-toggle = [5-1]
shortcut-rerecord-toggle-label = أعِد تسجيل المقطع
request-language-text = ألم ترى لغتك في «الصوت للعموم» بعد؟
request-language-button = اطلب لغةً

## ProjectStatus

status-title = حالة المشروع العامة: اعرف كم قطعنا من الطريق!
status-contribute = ساهِم بصوتك
status-hours =
    { $hours ->
        [zero] لم تُدقّق أي ساعة حتى الآن!
        [one] دقّقت ساعة واحدة حتى الآن!
        [two] دقّقت ساعتين حتى الآن!
        [few] دقّقت { $hours } ساعات حتى الآن!
        [many] دقّقت { $hours } ساعة حتى الآن!
       *[other] دقّقت { $hours } ساعة حتى الآن!
    }
# Variables:
# $goal - number of hours representing the next goal
status-goal = الهدف التالي: { $goal }
english = الإنجليزيّة

## ProfileForm

profile-form-username =
    .label = اسم المستخدم
profile-form-native-language =
    .label = اللغة الأم
profile-form-additional-language =
    .label = لغة أخرى
profile-form-accent =
    .label = اللكنة
profile-form-age =
    .label = العمر
profile-form-gender =
    .label = الجنس
leaderboard-visibility =
    .label = يظهر اسمي في لوحة المتصدّرين
hidden = لا
visible = نعم
native-language =
    .label = اللغة الأم
profile-form-submit-save = احفظ
profile-form-submit-saved = حُفظت
male = ذكر
female = أنثى
# Gender
other = أخرى
why-profile-title = لماذا أحتاج ملفا شخصيا؟
why-profile-text = بتقديمك بعض المعلومات الخاصة عنك تكون البيانات الصوتية التي تُرسلها إلى «الصوت للعموم» أكثر فائدة لمحركات التعرف على النطق والتي ستستخدم هذه البيانات لتحسين دقة التعرف.
dashboard = لوحة التحكم
build-profile = ابنِ ملفًا شخصيًا
avatar = الصورة
goals = الأهداف
settings = الإعدادات
edit-profile = حرِّر الملف الشخصي
profile-create-success = نجحنا، أُنشئ الملف الشخصي!
profile-close = أغلِق
profile-explanation = تابِع عملك بإنشاء ملف شخصي وساعِدنا لتكون البيانات الصوتية أكثر دقة.
thanks-for-account = شكرًا لتأكيد حسابك، لنبدأ الآن ببناء ملفّك الشخصي.
why-demographic = ما أهمية هذا؟
why-demographic-explanation = تُساعد بيانات المستخدمين المجهّلة مثل العمر والجنس واللكنة على تحسين البيانات الصوتية المستخدمة في تدريب صحّة المحرّكات في التعرف على الكلام. لن يرتبط اسم المستخدم والبريد الإلكتروني مطلقًا بالبيانات التي تُرسلها، ويمكنك اختيار ما إن كنت تريد نشر اسم المستخدم للعموم من عدم ذلك.
accept-privacy = لا أمانع التعامل مع بياناتي كما هو موضّح في <privacyLink>سياسة الخصوصية</privacyLink> لموزيلا
accept-privacy-title = سياسة الخصوصية
login-identity = هويّة الولوج
login-signup = لِج / سجّل حسابا
edit = حرّر
email-subscriptions = اشتراكات البريد الإلكتروني
download-profile = نزّل بياناتي
contribution-experience = تجربة المساهمة
skip-submission-feedback = تخطّي الانطباع حول إرسال البيانات
skip-submission-description = سيجري تخطّي الانطباع حول إرسال المساهمات بعد نقر ”أرسِل“. ستقدر على متابعة المساهمة مباشرةً ما إن تظهر الخمس تسجيلات التالية.
skip-submission-note = اعلم أنك ما زال عليك الاختيار بين ”التحدث“ و”الاستماع“ لتغيير نوع المساهمة التي تُجريها.
off = معطّل
on = مفعّل
avatar-clip-title = امنح صوتًا لصورتك الرمزية.
change-your-avatar-clip = أترغب بتغيير مقطعك الصوتي؟
recording-in-progress = يجري تسجيل الصوت
avatar-clip-recorded = تتضمن صورتك الرمزية الآن مقطعًا صوتيًا!
record-voice-wave = سجّل موجة صوتية
retry-voice-wave-recording = أعِد المحاولة
re-record = أعِد التسجيل
delete-voice = احذف
recording-voice-wave = التسجيل
delete-voice-clip = أو احذف المقطع الصوتي
ready-to-upload = ارفع
avatar-clip-fact = ثَبُت بالحقائق أنّ انتباه القارئ (بينما يقرأ المحتوى النصّي للصفحة) يتشتّت ما إن ينظر إلى تصميمها.
recreate-voice = أعِد إنشاء الموجة الصوتية
cancel-avatar-clip-recording = ألغِ
about-avatar-clip-recording = اصنع مقطعًا صوتيًا ليكون جزءًا من صورتك الرمزية. يمكن للغير وضع المؤشر على الصورة والاستماع إلى المقطع.
browse-file-title = ارفع ملف صورة
browse-file = اسحب وأفلِت أو <browseWrap>تصفّح</browseWrap>
connect-gravatar = اشبك عبر ”غرافاتار“
gravatar_not_found = لم نجد صورة ”غرافاتار“ المرتبطة ببريدك الإلكتروني
file_too_large = الملف المحدّد كبير جدًا
manage-subscriptions = أدِر الاشتراكات
manage-email-subscriptions = أدِر اشتراكات البريد
email-already-used = يستخدم حساب آخر ذات البريد بالفعل
add-language = أضِف لغة
change-email-setings = غيّر بريدك الإلكتروني عبر الإعدادات ثمّ ”هوية الولوج“

## FAQ

faq-title = الأسئلة الشائعة
faq-what-cv-q = ما «الصوت للعموم»؟
faq-what-cv-a =
    أحدثت تقنية التعرف الصوتي ثورة بالكيفية التي نتفاعل بها مع الآلات، إلا أن الأنظمة المتاحة حاليا غالية ومملوكة. تُعتبر «الصوت للعموم» جزءا من مبادرة موزيلا لجعل تقنيات التعرف الصوتي أفضل ومتاحة لجميع الناس. إن «الصوت للعموم» هي قاعدة بيانات عالمية كبيرة من المقاطع الصوتية المبنية على التبرع، والتي تتيح للجميع بتدريب التطبيقات التي تعمل بالتعرف الصوتي بسهولة وسرعة، وبأي لغة حتى.
    
    لسنا نجمع العينات الصوتية باللغات المنتشرة في كل مكان فحسب، بل وحتى تلك التي يتكلم بها القليل من الناس فقط. إنّ نشر مجموعة بيانات شديدة التنوع سيُقدّم للمطورين ورجال الأعمال والمجتمعات فرصة لمعالجة هذا القصور بنفسهم. علاوة على مجموعة بيانات «الصوت للعموم»، فنحن نبني أيضا محرّكا مفتوح المصدر للتعرف الصوتي باسم Deep Search.
faq-why-important-q = ما أهمية هذا؟
faq-why-important-a =
    غالبا ما تكون حاسة التحدث إحدى أكثر الطرق الفطرية التي نتواصل بها مع بعضنا البعض، وإن التقنيات الصوتية تقدّم تلك الراحة إلى حواسيبنا وأجهزة المحمول. نريد تقديم ما يتيح للمطوّرين بناء تطبيقات رائعة تتعرف على الصوت، مثل تطبيقات الترجمة الفورية والمساعدة الصوتية بالتعرف الصوتي. ولكن للأسف، حالي أغلب تلك البيانات الصوتية لبناء هكذا نوع من التطبيقات غالية ومملوكة. نأمل بأن تقدّم قاعدة بيانات «الصوت للعموم» للمطورين ما يحتاجون لاستحداث الجديد وإتاحة تقنية الكلام بلغة كل واحد فيهم.
    
    لنجعل التعرف الصوتي أكثر شمولية مما هو عليه، فنحن نجمع العينات الصوتية في اللغات المختلفة وتلك التي يتكلم بها القليل من الناس فقط والذين غالبًا ما لا تخدمهم خدمات التعرف الصوتي كما يجب. إنّ نشر مجموعة بيانات شديدة التنوع سيُقدّم للمطورين ورجال الأعمال والمجتمعات فرصة لمعالجة هذا القصور بنفسهم.
faq-how-get-q = كيف أحصل على نسخة من بيانات «الصوت للعموم»؟
faq-how-get-a = مجموعة بيانات «الصوت للعموم» متاحٌ تنزيلها برخصة <licenseLink>CC0</licenseLink> وذلك من <datasetLink>صفحة مجموعات البيانات</datasetLink>. يمكنك أيضا تنزيل مجموعات بيانات أخرى منشورة للعموم في نفس الصفحة.
faq-when-release2-q = متى ستُطلقون بيانات «الصوت للعموم» بباقي اللغات؟
faq-why-mission-q = إن «الصوت للعموم» هو جزء من مهمّة موزيلا، لماذا؟
faq-why-mission-a = موزيلا ملتزمة بإبقاء الوِب مفتوحًا ومتاحًا للجميع. ولنقدر على ذلك علينا تمكين مطوّري الوِب من كل شيء، وذلك عبر مشاريع مثل «الصوت للعموم». ولأن التقنيات الصوتية تنتشر وتطغى على التطبيقات المتخصصة، نؤمن بأن عليها خدمة جميع مستخدميها بالتساوي. إنا نرى ضرورة لإدخال لغات ولكنات وتركيبات سكانية أكثر في صنع التقنيات الصوتية، كما واختبارها. يُعد «الصوت للعموم» موردًا عامًا مُتاح للجميع استخدامه، كما وأن فِرق موزيلا والمطوّرين حول العالم يستخدمونه الآن في مشاريعهم.
faq-what-cv-and-deepspeech-q = ما الفرق بين «الصوت للعموم» و Deep Search؟
faq-what-cv-and-deepspeech-a = تُكمّل مجموعة بيانات «الصوت للعموم» محرّكَ Mozilla المفتوح المصدر للتعرّف الصوتي Deep Speech. صدرت الإصدارة الأولى من هذا المحرّك في نوفمبر 2017 وتواصل تطويره وقوّته منذئذ. نرى نحن أنّه بدمج هذا المحرّك مع مجموعة بيانات «الصوت للعموم» ستصير تقنيّة التعرّف الصوتي مفتوحة المصدر مُتاحة لجميع الناس. كلّنا أمل بأنّ تسمح هذه التقنيّات وتقدّم للمطوّرين حلول لصناعة منتجات وخدمات مبتكرة لها بداية وليس لها نهاية.
faq-is-goal-assistant-q = هل الهدف من «الصوت للعموم» هو تطوير مساعد صوتي؟
faq-is-goal-assistant-a = الهدف من قاعدة بيانات «الصوت للعموم» هو إتاحة لجميع من في العالم تطوير أي تطبيق يعمل بالتعرف الصوتي، أو التعرف على هوية صاحب الصوت أو أي تطبيق آخر يحتاج بيانات صوتية. المساعد الصوتي هو أحد تلك التطبيقات العديدة والتي يمكنك استخدام مجموعة البيانات هذه لتطويرها.
faq-do-want-native-q = اللغة ”كذا“ ليست لغتي الأم وأتحدّث بلكنة، أما زلتم تريدون صوتي؟
faq-do-want-native-a = نعم، نحتاج إلى صوتك أنت على وجه الخصوص! إحدى أهداف «الصوت للعموم» هي جمع ما أمكن من لكنات مختلفة لتقدر خدمات التعرف الصوتي على العمل لجميع الناس بالتساوي. هذا يعني أن التبرعات من المتحدثين بلغة ليست لغة أم هي مهمة وبشكل خاص أيضا.
faq-why-different-speakers-q = لماذا تحتاجون هذا القدر الكبير من مختلف المتحدثين لكل لغة؟
faq-why-my-lang-q = لغتي ليست مشمولة بعد، لمَ؟
faq-why-my-lang-new-a = لا تختار موزيلا ولا تفضّل أي لغة على أخرى، بل أن «الصوت للعموم» هي بادرة مجتمعية خالصة. إلا أن هناك <multilangLink>بعض الخطوات لإضافة لغة جديدة</multilangLink> ومن ثم جمع التبرعات الصوتية. أولا، يجب ترجمة موقع «الصوت للعموم» نفسه ليستطيع أعضاء المجتمع بدء هذه التجربة بلغتهم هم. ثانيا، نحتاج مجموعة ضخمة من الجمل ليقرأها المستخدمين في الموقع، جمل تنازل مؤلفوها عن حقوقها. ما إن يُستوفى هذين الشرطين ”تُطلق“ اللغة على موقع «الصوت للعموم» ليبدأ الناس تسجيل أصواتهم والتحقق من تلك المتبرّع بها. لو أردت المساعدة بإطلاق لغة جديدة فانطلق إلى <sentenceCollectorLink>أداة جمع الجمل</sentenceCollectorLink> لتبدأ العمل.
faq-what-quality-q = ما المستوى المطلوب لجودة الصوت ليُستخدم المقطع الصوتي في قاعدة البيانات؟
faq-what-quality-a = نريد من قاعدة بيانات «الصوت للعموم» أن تعكس جودة الصوت التي سيستلمها محرّك التعرف على الكلام والتي يمكن أن تكون بأي حالة، لذلك فنحن نبحث عن التنوّع في البيانات. عدا كون مجتمع المتحدثين شديد التنوّع، فقاعدة البيانات التي تحتوي مختلف جودات الصوت ستعلّم محركات التعرف على الكلام طريقة التعامل مع مختلف الحالات في الواقع اليومي، بدءا بالأصوات البعيدة ووصولا إلى إزعاج السيارات. طالما أن المقطع الصوتي الذي قدّمته واضح ومفهوم، فسيكون ذلك كافيا لتضمينه في قاعدة البيانات.
faq-why-10k-hours-q = لماذا حدّدتم عشرة آلاف ساعة لكل لغة هدفًا لتسجيل الصوت؟
faq-why-10k-hours-a = هذا هو عدد الساعات المطلوب تقريبًا لتدريب نظام التعرف على الكلام.
faq-how-calc-hours-q = كيف يحسب موقع «الصوت للعموم» الساعات؟
faq-how-calc-hours-a = نحسب عدد الساعات بتقدير الطول المتوسّط لكل مقطع مسجّل، وبعدها ضربه بإجمالي عدد المقاطع في كل اللغات.
faq-where-src-from-2-q = من أين تأتي النصوص المصدر؟
faq-where-src-from-2-a =
    النصوص المصدر مكوّنة من تبرّعات مساهميها الأصليين كما ونصوص الحوار من نصوص الأفلام المرخصة للملكية العامة مثل <italic>It’s a Wonderful Life</italic>.
    
    يمكنك مطالعة الجُمل المصدر في <githubLink>مجلّد غِت‌هَب هنا</githubLink>.
faq-why-not-ask-read-q = لمَ لا تطلبون من الناس أن تقرأ الكتب أو مقالات ويكيبيديا بمختلف اللغات؟
faq-why-not-ask-read-a = لتتحقق أقصى استفادة من  مجموعة بيانات «الصوت للعموم»، قرّرنا بألا نسمح بأية نصوص مصدرية غير متاحة برخصة المشاع الإبداعي (CC0). استعمال معيار CC0 (أي ”ملك عام“) يصعّب العثور على النصوص المصدرية وجمعها، لكنه يسهّل على الجميع أيما كان استعمال البيانات الصوتية الناتجة دون أية تقييدات أو تصاريح من موزيلا نفسها. ما نريده أساسا هو أن تكون مجموعة البيانات متعددة اللغات مفيدة للجميع كافة ما أمكن، أكانوا باحثين أو جامعات أو شركات ناشئة أو حكومات أو منظمات تتعلق بالمجتمعات أو هواة.
faq-why-account-q = لمَ علي تسجيل حساب؟
faq-is-account-public-q = أستكون معلومات حسابي منشورة للعموم؟
faq-how-privacy-q = كيف تضمنون خصوصية مَن ساهموا بأصواتهم وعدم تعرّف الغير إليهم؟
faq-how-privacy-a = تُنظّف كل المقاطع الصوتي في مجموعة البيانات من أية معلومات تميّز مَن أرسلها. عندما يُقدّم المساهم البيانات الديموغرافية في حسابه، تُزال تلك المعلومات من مقاطع الصوت التي أرسلها وذلك قبل تحزيمها لتنزيلها في مجموعة البيانات. لا ننشر هذه المعلومات في صفحة حسابه للعموم أبدًا.
faq-what-determine-identity-q = ما معنى أنني لا أقدر على تحديد هويّة المتحدثين في قاعدة بيانات «الصوت للعموم»؟
faq-what-determine-identity-a =
    مجموعة بيانات «الصوت للعموم» مورد مفتوح ومتاح للعموم ويمكن استخدامه لتدريب مجموعة واسعة من التطبيقات المختلفة والتي تعمل بالتعرف الصوتي. لحماية أمن وسرّية مساهمينا نطلب من جميع من ينزّل مجموعة بيانات «الصوت للعموم» احترامَ خصوصية المساهمين.
    
    تُنظّف كل المقاطع الصوتي في مجموعة البيانات من أية معلومات تميّز مَن أرسلها. عندما تنزّل قاعدة البيانات فأنت موافق على عدم التجربة ومحاولة تحديد هويّة أي مساهم. يعني هذا بأنك لا تستطيع ربط المعلومات في مجموعة البيانات بمعلومات المساهم الشخصية. مع ذلك، يمكنك استخدام مجموعة البيانات لتدريب تقنيات التعرف الصوتي، والتعرف على هوية صاحب الصوت أو أية تطبيقات أخرى لأعمال مثل ربط المعلومات في مجموعة البيانات بمعلومات أخرى موجودة في مجموعة البيانات بالفعل.
faq-what-is-cv = ما «الصوت للعموم»؟
faq-using-cv = استعمال «الصوت للعموم»
faq-description = مشروع «الصوت للعموم» هو جزء من مبادرة من شركة Mozilla تهدف إلى تعليم الآلة الكيفية التي ينطق بها بني البشر.
faq-search-for-answers =
    .label = ابحث عن أجوبة

## ABOUT US

about-title = لماذا «الصوت للعموم»؟
about-subtitle = مشروع «الصوت للعموم» هو جزء من مبادرة من شركة Mozilla تهدف إلى تعليم الآلة الكيفية التي ينطق بها بني البشر. وإلى جانب مجموعة بيانات «الصوت للعموم» فنحن نبني أيضًا محرّكًا مفتوح المصدر للتعرّف على النطق أسميناه Deep Speech (النطق العميق).
about-header-description =
    تُعدّ كل هذه المشاريع جزءًا من جهودنا لسدّ الفجوة في الكلام الرقمي. تُضفي تقنيات التعرّف على الصوت الروح البشرية لأجزتنا، ولكن لذلك يحتاج المطورون مقدارًا هائلًا من البيانات الصوتية لإنجازها. أغلب هذه البيانات حاليًا إما باهظ الثمن وإما مملوك.
    نريد إتاحة البيانات الصوتية مجانًا للعموم، وضمان أنّ البيانات تمثّل التنوّع الفعلي بين الأعراق. يمكننا معًا أخذ تقنية التعرّف الصوتي إلى آفاق جديدة وانتشارًا أوسع.
how-does-it-work-title = ما الآلية؟
how-does-it-work-text = نستعينُ بالغير لصنع مجموعة بيانات صوتية مفتوحة المصدر. تبرّع بصوتك وتحقّق من دقّة مقاطع الغير وستجعل مجموعة البيانات هذه أفضل بكل المقاييس ولكل الناس.
about-speak = تحدّث
about-speak-text = يسجّل المشاركون مقاطع صوتية بقراءتها من مخزن جمل متبرّع بها.
about-listen-queue = طابور الاستماع
about-listen-queue-text = تدخل المقاطع الصوتية في طابور تسليم يجهّزها ليسمعها الغير.
about-listen = استمع
about-listen-text = يتحقّق المستخدمين من المقاطع المُرسلة بأن المتحدث قرأ الجملة كما يبنغي.
about-is-it-valid = هل المقطع صالح للاستعمال؟
about-is-it-valid-text = توضع علامة ”صالح“ على المقطع الصوتي حين يمنحه أحد المستخدمين تصويتًا بنعم.
about-yes-votes = ≥ تصويتين بنعم
about-yes-votes-text = ليدخل المقطع الصوتي مجموعة بيانات «الصوت للعموم»، على مستخدمين اثنين التحقق منه.
about-no-votes = ≥ تصويتين بلا
about-no-votes-text = لو رفض أحد المستخدمين المقطع فسيعود إلى الطابور. ولو رُفض مرة أخرى ينتقل إلى ”مقبرة المقاطع“.
about-dataset-new = مجموعة بيانات «الصوت للعموم»
about-dataset-new-text = تحتوي مجموعة بيانات «الصوت للعموم» على آلاف مؤلّفة من عيّنات الأصوات، فتساعد المطوّرين على بناء الأدوات اللازمة للتعرّف على الصوت.
about-clip-graveyard = مقبرة المقاطع
about-clip-graveyard-text = تحتوي ”مقبرة المقاطع“ تلك المقاطع التي لم تدخل مجموعة بيانات «الصوت للعموم». كما الحال مع مجموعة البيانات، يمكن تنزيل ”مقبرة المقاطع“ أيضا.
about-partners = الشركاء
about-become-a-partner = صِر شريكًا
about-partnership =
    مشروع «الصوت للعموم» هو مشروع تعاوني نعتمد فيه على مجتمعنا من الشركاء والمساهمين لصناعة أكبر مجموعة بيانات صوتية مفتوحة المصدر عرفتها البشرية.
    
    نودّ تقديم خالص شكرنا لمن ساعدنا في هذا المشروع أشخاصًا كانوا أو منظّمات:
about-get-involved = ساهِم معنا
about-get-involved-text-2 =
    إذًا تريد أن يصير «الصوت للعموم» أفضل مما هو عليه أصلًا؟
    جميل! راسِلنا عبر البريد أو على منتديات <discourseLink>دِسكورس</discourseLink>،
    أو أرسِل المشكلات بالموقع على <githubLink>غِت‌هَب</githubLink>،
    أو انضمّ معنا في المحادثة المجتمعية على <slackLink>ماترِكس</slackLink>.
about-nav-why-common-voice = لماذا؟
about-nav-how-it-works = كيف؟
about-nav-partners = الشركاء
about-nav-get-involved = ساهِم معنا
mycroft-title = ماي‌كرافت إي‌آي
mycroft-subtitle = الذكاء الاصطناعي
mycroft-description =
    يُعدّ «ماي‌كرافت إي‌آي» أوّل مساعد مفتوح المصدر في العالم.
    يعمل «ماي‌كرافت» في أيّ مكان، الحواسيب المكتبية، والسيارات و«راسبيري پاي».
mycroft-secondary-description = هذه برمجية مفتوحة المصدر يمكنك إعادة توزيعها وتوسيعها وتحسينها كما تريد. يمكن استعمال «ماي‌كرافت إي‌آي» في أيّ شيء كان مشروعًا علميًا أو تطبيق برمجيات للشركات.

## Glossary

glossary = المعجم
localization = التوطين
localization-explanation = هذا ما نفعله في الموقع، ترجمة وتكييف المحتوى لمختلف المحليات (اللغات).
sentence-collection = جمع الجُمل
sentence-collection-explanation = جمع الجُمل من الملكية العامة، أو كتابة أخرى جديدة للملكية العامة.
hours-recorded-explanation = ما جمعناه من ساعات تسجيل صوتي حتى الآن.
hours-validated-explanation = ما دقّقناه من ساعات تسجيل صوتي (صوت كل مستخدمين اثنين من أصل ثلاثة يصوّتون ب‍”نعم“). يوضّح هذا مدى وصول المشروع إلى هدفه البالغ عشرة آلاف ساعة.
sst = التعرّف على الكلام (STT)
sst-explanation = تُحوّل تقنيات التعرف على الكلام (STT) البيانات الصوتية إلى نصوص.
de-identified = إزالة المصدر
de-identified-explanation = العملية التي يجري فيها إخفاء معلومات حساب المساهم في مقاطع الفيديو التي ساهم بها، وذلك عند تحزيمها لتنزيلها كجزء من مجموعة البيانات.

## NotFound

notfound-title = غير موجود
notfound-content = أخشى أنني لا أعرف عمّا تبحث.

## Data

data-download-button = نزّل بيانات «الصوت للعموم»
data-download-yes = نعم
data-download-deny = لا
data-download-license = الرخصة: <licenseLink>CC-0</licenseLink>
data-download-modal = أنت على وشك بدء تنزيل بحجم <size>{ $size } ج.بايت</size>، أتريد المتابعة؟
data-subtitle = نعمل على بناء مجموعات بيانات مفتوحة ومتاحة للعموم يمكن استخدامها في تدريب التطبيقات التي تعمل بالتعرف الصوتي.
data-explanatory-text = نؤمن بأن مجموعات البيانات الصوتية الكبيرة والمتاحة للعموم تُشجّع على الابتكار والمنافسة التجارية الصحيحة في تقنيات تعليم الآلات التعرفَ الصوتي. إن هذا المجهود عالمي وندعو الجميع للمشاركة. هدفنا هو مساعدة تقنيات التعرف الصوتي لتكون شاملة أكثر وتعكس اختلاف الأصوات وتنوعها حول العالم.
data-get-started = <speechBlogLink>ابدأ مع تقنية التعرف الصوتي</speechBlogLink>
data-other-title = مجموعات البيانات الأخرى…
data-other-goto = انتقل إلى { $name }
data-other-download = نزّل البيانات
data-bundle-button = نزّل حزمة مجموعات البيانات
data-bundle-description = بيانات «الصوت للعموم» مع كل مجموعات البيانات أعلاه.
license = الرخصة: <licenseLink>{ $license }</licenseLink>
license-mixed = مختلطة
review-terms = باستخدامك «الصوت للعموم» أنت توافق على <termsLink>الشروط</termsLink> و<privacyLink>تنويه الخصوصية</privacyLink>
terms-agree = أوافق
terms-disagree = لا أوافق
review-aborted = أُجهض الرفع. أتريد حذف تسجيلاتك؟
review-submit-title = راجِع وأرسِل
review-submit-msg = نشكرك على التسجيل!<lineBreak></lineBreak>راجِع الآن المقاطع وأرسِلها.
review-recording = راجِع
review-rerecord = أعِد التسجيل
review-cancel = ألغِ الإرسال
review-keep-recordings = أبقِ التسجيلات
review-delete-recordings = احذف تسجيلاتي

## Datasets Page

datasets-headline = نصنعُ مجموعة بيانات بأصوات مفتوحة المصدر ومتعددة اللغات يُمكن لأي شخص استخدامها لتدريب التطبيقات التي تعمل بالتعرف الصوتي.
datasets-positioning =
    نؤمن بأن مجموعات البيانات الصوتية الكبيرة والمُتاحة للعموم ستعزّز الابتكار والمنافسة التجارية السليمة في تقنية الكلام بمعونة تعلّم الآلات.
    
    مجموعة بيانات «الصوت للعموم» متعدّدة اللغات هي فعلًا أكبر مجموعة بيانات صوتية مُتاحة للعموم من نوعها، إلّا أنها ليست الوحيدة.
    
    لتكن هذه الصفحة دليلك لمجموعات البيانات الصوتية الأخرى مفتوحة المصدر، وأيضًا محطة لأحدث إصدارات «الصوت للعموم» كلّما توسّعت أكثر.
language = اللغة
# File size in gigabytes
size = الحجم
validated-hr-total = إجمالي الساعات المدقّقة
overall-hr-total = إجمالي الساعات الكلية
cv-license = الرخصة
audio-format = نسق الصوت
number-of-voices = عدد المقاطع الصوتية
splits = مقسّمة إلى
email-to-download = أدخِل البريد الإلكتروني للتنزيل
why-email = <b>لمَ تريدون بريدي؟</b> قد يحدث ونتواصل معك مستقبلا حول أية تغييرات على مجموعة البيانات. البريد الإلكتروني الذي تقدّمه هو وصلة الربط بيننا وبينك.
confirm-size = أنت مستعد لبدء عملية التنزيل. الحجم: <b>{ $size }</b>
size-gigabyte = ج.بايت
size-megabyte = م.بايت
confirm-no-identify = <b>تُوافق</b> على عدم التجربة ومحاولة تحديد هويّة أي مساهم في مجموعة بيانات «الصوت للعموم»
download-language = نزّل { $language }
validated-hours = الساعات المدقّقة
recorded-hours = الساعات المسجّلة
whats-inside = ما الموجود في مجموعة بيانات «الصوت للعموم»؟
dataset-description-hours =
    لكلّ مدخلة في مجموعة البيانات ملفَّ MP3 فريد بها وملف نصي معه. كما أنّ هناك عدد ضخم من الساعات الـ <b>{ $total }</b> المسجّلة بيانات ديموغرافية مثل العمر والجنس واللكنة فتُدرّب وتحسّن من دقّة محرّكات التعرّف على النطق.
    
    تحتوي مجموعة البيانات الآن على <b>{ $valid }</b> من الساعات المدقّقة منتشرة على <b>{ $languages }</b> من اللغات، ومع ذلك فنحن نُضيف أصوات ولغات أكثر على الدوام. طالِع <languagesLink>صفحة اللغات</languagesLink> في المشروع لتطلب لغةً أو تبدأ المساهمة بها.
want-dataset-update = هل تريد استلام التحديثات عندما نُصدر نسخة جديدة من بيانات «الصوت للعموم» الصوتية؟ اشترك في نشرتنا الإخبارية.
subscribe = اشترِك
get-started-speech = شُقّ طريقك مع تقنية التعرّف على النطق
other-datasets = مجموعات البيانات الصوتية الأخرى
feedback-q = أيّ انطباع؟
deepspeech-info = تُكمّل مجموعة بيانات «الصوت للعموم» محرّكَ Mozilla المفتوح المصدر للتعرّف الصوتي Deep Speech ويمكنك استعمالها لتصنع منها تطبيقات تتعرّف على النطق. اقرأ <githubLink>النظرة العامة على غِت‌هَب</githubLink> أو انضمّ معنا إلى <discourseLink>دِسكورس DeepSpeech</discourseLink> لتعرف كيف تبدأ مشوار الألف ميل.
common-voice-info-new = في خاطرك أسئلة عن «الصوت للعموم»؟ تلك الأفكار النيّرة التي تحسّن منه أو الانطباعات الشيّقة حول لغة من اللغات؟ انضمّ معنا إلى <discourseLink>منتدى دِسكورس</discourseLink> وأخبرنا بما يدور في رأسك.
data-other-librispeech-description = تُعتبر LibriSpeech ذخيرة نصوص تحتوي على ١٬٠٠٠ ساعة من الأصوات الإنجليزية المسجّلة من الكتب الصوتية لمشروع LibriVox بتردد ١٦ ك.هرتز.
data-other-ted-name = ذخيرة النصوص TED-LIUM
data-other-ted-description = صُنعت ذخيرة النصوص TED-LIUM من المحادثات الصوتية ونسخها المكتوبة المتاحة في موقع تِد/TED.
data-other-voxforge-description = جرى إعداد VoxForge لجمع الكلام (مع النسخة المكتوبة) لاستخدامها مع محرّكات التعرف الصوتي الحرة ومفتوحة المصدر.
data-other-tatoeba-description = تُعتبر تتويبا قاعدة بيانات ضخمة من الجمل والترجمات والصوت المقروء حيث تُستخدم في تعلم اللغات. يحتوي هذا الملف تسجيلات إنجليزية سجّلها مجتمع تتويبا.
your-feedback = ألديك أية أفكار نيّرة ترتقي بمجموعة بيانات «الصوت للعموم»؟ تفضل في دِسكورس وأخبرنا به
go-discourse = انتقل إلى دِسكورس
missing-language = ألا ترى لغتك ضِمن مجموعة البيانات؟ توجه إلى صفحة ”اللغات“ في الموقع واطلبها.
go-languages-page = انتقل إلى صفحة اللغات
ready-to-validate = أمستعدّ للمساعدة وتدقيق الجُمل؟
more = أكثر
close = أغلِق
download = نزّل
dataset-version = الإصدارة

## Download Modal

download-title = بدأ التنزيل.
download-helpus = ساعِدنا في بناء مجتمعًا يهتم بتقنية الأصوات، ابقَ على اتصال عبر البريد الإلكتروني.
download-form-email =
    .label = أدخل بريدك الإلكتروني
    .value = شكرا، سوف نبقى على تواصل.
download-back = عُد إلى قواعد بيانات «الصوت للعموم»
download-no = لا شكرًا

## Contact Modal

contact-title = استمارة التواصل
contact-form-name =
    .label = الاسم
contact-form-message =
    .label = الرسالة
contact-required = *مطلوب

## Request Language Modal

request-language-title = طلب اللغة
request-language-form-language =
    .label = اللغة
request-language-success-title = نجح إرسال طلب اللغة، شكرًا لك.
request-language-success-content = سنبقى على اتصال معكم عن طريقة إضافة اللغة التي تريدونها إلى «الصوت للعموم» في القريب العاجل.
select-language = اختر لغة...
other-language = لغة أخرى

## Languages Overview

language-section-in-progress = يجري العمل عليها
language-section-in-progress-new-description = تطوّر حاليًا المجتمعات هذه اللغات أدناه. تعرض أشرطة سير العمل نسبة <localizationGlossaryLink>توطين الموقع</localizationGlossaryLink> و<sentenceCollectionGlossaryLink>جمع الجُمل</sentenceCollectionGlossaryLink> لكل لغة من اللغات.
language-section-launched = الجاهزة
language-section-launched-description = أمّا عن هذه اللغات فقد أُطلق الموقع <localizationGlossaryLink>مُوطّنًا بها</localizationGlossaryLink>  و<sentenceCollectionGlossaryLink>جمعت ما يكفي من جمُل</sentenceCollectionGlossaryLink> لتفتح باب المساهمة <speakLink>بالنطق</speakLink> أو <listenLink>الاستماع</listenLink>.
languages-show-more = اعرض المزيد
languages-show-less = اعرض أقل
language-meter-in-progress = التقدم
language-total-progress = الإجمالي
language-search-input =
    .placeholder = ابحث
language-speakers = المتحدّثون
localized = ترجمة الموقع
sentences = الجمل
total-hours = الساعات التي دُقّقت

## Contribution

action-click = انقر
action-tap = انقر
contribute = ساهِم
listen = الاستماع
skip = تخطَّ
shortcuts = الاختصارات
clips-with-count-pluralized =
    { $count ->
        [zero] <bold>لا</bold> مقاطع
        [one] <bold>مقطع واحد</bold>
        [two] <bold>مقطعان اثنان</bold>
        [few] <bold>{ $count }</bold> مقاطع
        [many] <bold>{ $count }</bold> مقطعًا
       *[other] <bold>{ $count }</bold> مقطع
    }
goal-help-recording = لقد ساعدت «الصوت للعموم» في الوصول إلى <goalPercentage></goalPercentage> من هدفنا لتسجيل { $goalValue } يوميًا!
goal-help-validation = لقد ساعدت «الصوت للعموم» في الوصول إلى <goalPercentage></goalPercentage> من هدفنا للتحقق من { $goalValue } يوميًا!
contribute-more =
    { $count ->
        [zero] أمستعد للمساهمة بِ‍ { $count } غيرها؟
        [one] أمستعد للمساهمة بواحدة أخرى؟
        [two] أمستعد للمساهمة باثنتين أخريتان؟
        [few] أمستعد للمساهمة بِ‍ { $count } أخرى؟
        [many] أمستعد للمساهمة بِ‍ { $count } أخرى؟
       *[other] أمستعد للمساهمة بِ‍ { $count } أخرى؟
    }
record-cta = ابدأ التسجيل
record-platform-not-supported = نأسف إلا أن المنصة لديك غير مدعومة حاليًا.
record-platform-not-supported-desktop = يمكنك (على الحواسيب المكتبية) تنزيل أحدث:
record-platform-not-supported-ios-non-safari = من فضلك واصِل باستعمال سفاري على أنظمة آي‌أوإس لتفعيل التسجيل…
record-must-allow-microphone = عليك السماح باستخدام الميكروفون.
record-no-mic-found = لم يُعثر على أي ميكروفون.
record-error-too-short = الصوت في التسجيل قصير للغاية.
record-error-too-long = الصوت في التسجيل طويل للغاية.
record-error-too-quiet = الصوت في التسجيل منخفض للغاية.
record-cancel = ألغِ إعادة التسجيل
record-instruction = { $actionType }<recordIcon></recordIcon> ثم اقرأ الجملة بصوتٍ عالٍ
record-stop-instruction = { $actionType }<stopIcon></stopIcon> ما إن تنتهي
record-three-more-instruction = ثلاثة جمل فتنتهي!
record-again-instruction = ممتاز!<recordIcon></recordIcon> سجّل المقطع التالي
record-again-instruction2 = تابِع هكذا، سجّل ثانيةً <recordIcon></recordIcon>
record-last-instruction = <recordIcon></recordIcon> آخر جملة!
review-tooltip = راجِع وأعِد تسجيل المقاطع وأنت تساهم
share-clip = شارِك المقطع
share-common-voice = شارِك «الصوت للعموم»
review-instruction = راجِع وأعِد تسجيل المقاطع إن لزم الأمر
record-submit-tooltip = { $actionType } ”أرسِل“ ما إن تنتهي
clips-uploaded = رُفعت المقاطع
record-abort-title = ألن تُنهي التسجيل أولًا؟
record-abort-text = إن غادرت الآن فستفقد ما ساهمت به
record-abort-submit = أرسِل المقاطع
record-abort-continue = سأتابع التسجيل
record-abort-delete = اخرج واحذف المقاطع
listen-instruction = { $actionType }<playIcon></playIcon> هل كان نطق الجملة دقيقًا؟
listen-again-instruction = عمل رائع!<playIcon></playIcon> استمع إليها ثانيةً ما إن تستعد
listen-3rd-time-instruction = أنهيتَ جملتين، تابِع هكذا!<playIcon></playIcon>
listen-last-time-instruction = <playIcon></playIcon> آخر جملة!
listen-empty-state = انتهت المقاطع التي تطلب التحقق لهذه اللغة...
speak-empty-state = انتهت المقاطع التي تحتاج تسجيل لهذه اللغة...
speak-empty-state-cta = ساهِم بالجُمل
record-button-label = سجّل صوتك
share-title-new = <bold>ساعِدنا</bold> لنجد مساهمين آخرين
keep-track-profile = اعرف مسيرك بإنشاء حساب
login-to-get-started = لتبدأ، لِج أو سجلا حسابا
target-segment-first-card = أنت تساهم بأول مقطع مستهدف
target-segment-first-banner = ساهِم بإنشاء أول مقطع على «الصوت للعموم» خصيصًا باللغة { $locale }
target-segment-add-voice = أضِف صوتك
target-segment-learn-more = اطّلع على المزيد

## Reporting

report = أبلِغ
report-title = أرسِل تقريرًا
report-ask = ما المشاكل التي تراها في هذه الجملة؟
report-offensive-language = كلام هجومي
report-offensive-language-detail = تحتوي الجملة على لغة مهينة أو مسيئة.
report-grammar-or-spelling = خطأ نحوي/إملائي
report-grammar-or-spelling-detail = تحتوي الجملة على خطأ نحوي أو إملائي.
report-different-language = لغه مختلفة
report-different-language-detail = الجملة مكتوبة بلغة مختلفة عن اللغة التي أتحدث بها.
report-difficult-pronounce = نطقها صعب
report-difficult-pronounce-detail = تحتوي الجملة على كلمات أو عبارات يصعب قراءتها أو نطقها.
report-offensive-speech = كلام هجومي
report-offensive-speech-detail = يحتوي المقطع على لغة مهينة أو مسيئة.
report-other-comment =
    .placeholder = التعليق
success = تمّ
continue = واصِل
report-success = أُرسل البلاغ بنجاح

## Goals

days =
    { $count ->
        [zero] أيام
        [one] يوم واحد
        [two] يومان
        [few] أيام
        [many] يوما
       *[other] يوم
    }
recordings =
    { $count ->
        [zero] تسجيلات
        [one] تسجيل واحد
        [two] تسجيلان
        [few] تسجيلات
        [many] تسجيلا
       *[other] تسجيل
    }
validations =
    { $count ->
        [zero] عملية تحقّق
        [one] عملية تحقّق واحدة
        [two] عمليتا تحقّق
        [few] عمليات تحقّق
        [many] عملية تحقّق
       *[other] عملية تحقّق
    }

## Dashboard

your-languages = لغاتك
toward-next-goal = نحو الهدف التالي
clips-you-recorded = المقاطع التي سجّلتها
clips-you-validated = المقاطع التي دقّقتها
todays-recorded-progress = سير العمل على المقاطع المسجّلة في «الصوت للعموم» اليوم
todays-validated-progress = سير العمل على المقاطع المدقّقة في «الصوت للعموم» اليوم
stats = إحصائيات
awards = الجوائز
you = أنت
everyone = الجميع
contribution-activity = نشاط المساهمة
top-contributors = أعلى المساهمين
recorded-clips = المقاطع المسجّلة
validated-clips = المقاطع المدقّقة
total-approved = إجمالي الموافق عليه
overall-accuracy = إجمالي الدقّة
set-visibility = أريد ضبط ظهوري هنا
visibility-explainer = يضبط هذا الإعداد ظهورك في لوحة المتصدرين. متى أخفيت نفسك سيبقى مسيرك خاصًا بك. يعني هذا بأن صورتك واسم المستخدم ومسيرك في الموقع لن تظهر كلها في لوحة المتصدرين. ضع في علمك أن إنعاش لوحة المتصدرين يأخذ حوالي { $minutes } قبل إجراء التغييرات.
visibility-overlay-note = لاحظ أنّه حين تضع نفسك ”ظاهرًا“ يمكنك تغيير الإعداد من <profileLink>صفحة الملف الشخصي</profileLink>
show-ranking = اعرض رتبتي

## Custom Goals

get-started-goals = ابدأ بالأهداف
create-custom-goal = اصنع هدفًا مخصّصًا
goal-type = أيّ نوع من هذه الأهداف تريد صنعه؟
both-speak-and-listen = كلاهما
both-speak-and-listen-long = كلاهما (التحدث والاستماع)
daily-goal = هدف يومي
weekly-goal = هدف أسبوعي
easy-difficulty = سهل
average-difficulty = متوسط
difficult-difficulty = صعب
pro-difficulty = محترف
lose-goal-progress-warning = تعديلك للهدف يعني فقد المسير الحالي.
want-to-continue = أتريد المواصلة؟
finish-editing = ألن تُنهي التعديل أولًا؟
lose-changes-warning = إن غادرت الآن فستفقد ما عدّلته
build-custom-goal = اصنع هدفًا مخصّصًا
help-reach-hours-pluralized =
    ساعِدنا لنصل { NUMBER($hours) ->
        [zero] أقل من ساعة
        [one] ساعة واحدة
        [two] ساعتين اثنتين
        [few] { $hours } ساعات
        [many] { $hours } ساعة
       *[other] { $hours } ساعة
    }للغة { $language } بوضع هدف شخصي
help-reach-hours-general-pluralized =
    ساعِد «الصوت للعموم» لنصل { NUMBER($hours) ->
        [zero] أقل من ساعة
        [one] ساعة واحدة
        [two] ساعتين اثنتين
        [few] { $hours } ساعات
        [many] { $hours } ساعة
       *[other] { $hours } ساعة
    } في إحدى اللغات بوضع هدف شخصي
set-a-goal = ضع هدفًا
cant-decide = محتار؟
<<<<<<< HEAD
activity-needed-calculation = يمكن أن نصل إلى { NUMBER($totalHours) } ساعة خلال { NUMBER($periodMonths) } أشهر إن سجّل { NUMBER($people) } شخص { NUMBER($clipsPerDay) } مقطعًا يوميًا.
=======
activity-needed-calculation-plural =
    يمكننا الوصول إلى { NUMBER($totalHours) ->
        [zero] أقل من ساعة
        [one] ساعة واحدة
        [two] ساعتين اثنتين
        [few] { $totalHours } ساعات
        [many] { $totalHours } ساعة
       *[other] { $totalHours } ساعة
    } خلال { NUMBER($periodMonths) ->
        [zero] أقل من شهر
        [one] شهر واحد
        [two] شهرين اثنين
        [few] { $periodMonths } أشهر
        [many] { $periodMonths } شهرًا
       *[other] { $periodMonths } شهر
    } لو سجّل { NUMBER($people) ->
        [zero] بعض الأشخاص
        [one] شخص واحد
        [two] شخصان اثنان
        [few] { $people } أشخاص
        [many] { $people } شخصًا
       *[other] { $people } شخص
    } { NUMBER($clipsPerDay) ->
        [zero] أقل من مقطع
        [one] مقطع واحد
        [two] مقطعين اثنين
        [few] { $clipsPerDay } مقاطع
        [many] { $clipsPerDay } مقطعًا
       *[other] { $clipsPerDay } مقطع
    } يوميًا.
>>>>>>> 1b00e671
how-many-per-day = جميل! كم مقطعًا في اليوم؟
how-many-a-week = جميل! كم مقطعًا في الأسبوع؟
which-goal-type = أتريد التحدّث أم الاستماع أم كلاهما معًا؟
receiving-emails-info = اخترت أن تستلم البريد مثل التذكير بالأهداف والتحديثات عن مسيري وأخبار «الصوت للعموم»
not-receiving-emails-info = اخترت <bold>ألّا</bold> تستلم البريد مثل التذكير بالأهداف والتحديثات عن مسيري وأخبار «الصوت للعموم»
<<<<<<< HEAD
=======
n-clips-pluralized =
    { NUMBER($count) ->
        [zero] لا مقاطع
        [one] مقطع واحد
        [two] مقطعان اثنان
        [few] { $count } مقاطع
        [many] { $count } مقطعًا
       *[other] { $count } مقطع
    }
>>>>>>> 1b00e671
help-share-goal = ساعدنا لنجد أصواتًا أكثر. شارِك هدفك
confirm-goal = هذا هدفي
goal-interval-weekly = أسبوعيا
share-goal-type-speak = التحدث
share-goal-type-listen = الاستماع
share-goal-type-both = التحدث والاستماع
# LINK will be replaced with the current URL
goal-share-text = أنشأت هدفًا شخصيًا لأساهم بصوتي في #CommonVoice. تعالوا معي ولنعلّم الآلات الكيفية التي ينطق بها بني البشر من شحم ولحم { $link }
weekly-goal-created = أُنشئ الهدف الأسبوعي
daily-goal-created = أُنشئ الهدف اليومي
track-progress = راقِب مسيرك من هنا ومن صفحة الإحصاءات.
return-to-edit-goal = عُد متى أردت لتعدّل الهدف.
share-goal = شارِك هدفي

## Profile Delete

delete-q = أتريد أيضا حذف تسجيلاتك الصوتية كذلك، أم أنك تفضّل إبقائها في مجموعة بيانات «الصوت للعموم»؟
keep = أبقِها
remove = أزِلها
keep-info = ستبقى تسجيلاتك الصوتية في مجموعة بيانات «الصوت للعموم» بطريقة مجهّلة. لن تقدر على إرسال طلب لحذف تسجيلاتك من مجموعة البيانات ما إن تحذف ملفك الشخصي.
remove-info = سنراجع طلبك بإزالة تسجيلاتك الصوتية من مجموعة البيانات. إن جرت الموافقة عليه فسنراسل مَن نزّل مجموعة البيانات ونطلب منهم حذف تسجيلاتك الصوتية من نسخهم أيضا.
why-delete-recordings =
    يستخدم مختلف الناس التسجيلات الصوتية في «الصوت للعموم»، منهم الأكاديميين والشركات الصغيرة ومحبي تقنية التعرف الصوتي، وذلك كله لتدريب الموارد المتاحة للعموم (مثل نماذج الأصوات Voice Models) وتحسينها.
    
    هل لك أن تخبرنا ما السبب وراء طلبك حذف تسجيلاتك؟
profile-form-delete = احذف الملف الشخصي

## Landing

welcome-staff = مرحبًا بموظفي { $company }!
help-contribute = يمكنك تقديم يد العون لبناء مجموعة بيانات متنوّعة ومفتوحة المصدر بإنشاء حساب على «الصوت للعموم» والمساهمة بصوتك.
login-company = لِج أو سجّل حسابًا ببريد { $company }
profile-not-required = امتلاكك لملف شخصي ليس مطلوبا لتشارك معنا، إلا أن وجوده مفيد
read-more-about = اطّلع على المزيد من صفحة ”من نحن“<|MERGE_RESOLUTION|>--- conflicted
+++ resolved
@@ -11,11 +11,7 @@
 email-opt-in-info = أرغب في استلام البريد مثل التذكير بالأهداف والتحديثات عن مسيري وأخبار «الصوت للعموم».
 email-opt-in-info-title = انضمّ إلى قائمة «الصوت للعموم» البريدية
 email-opt-in-info-sub-with-challenge = أريد استلام البريد مثل التذكير بالأهداف والتحديات، والتحديثات عن مسيري، وأخبار «الصوت للعموم».
-<<<<<<< HEAD
-email-opt-in-privacy = اشتراكك في خدمة تلقّي البريد تعني بأنك لا تُمانع بأن تتعامل موزيلا مع هذه البيانات كما هو موضّح في <privacyLink>سياسة الخصوصية</privacyLink>.
-=======
 email-opt-in-privacy-v2 = اشتراكك في خدمة تلقّي البريد تعني بأنك لا تُمانع بأن تتعامل Mozilla مع هذه البيانات كما هو موضّح في <privacyLink>سياسة الخصوصية</privacyLink>.
->>>>>>> 1b00e671
 indicates-required = * يعني أن الحقل مطلوب
 not-available-abbreviation = غير متاح
 
@@ -816,9 +812,6 @@
     } في إحدى اللغات بوضع هدف شخصي
 set-a-goal = ضع هدفًا
 cant-decide = محتار؟
-<<<<<<< HEAD
-activity-needed-calculation = يمكن أن نصل إلى { NUMBER($totalHours) } ساعة خلال { NUMBER($periodMonths) } أشهر إن سجّل { NUMBER($people) } شخص { NUMBER($clipsPerDay) } مقطعًا يوميًا.
-=======
 activity-needed-calculation-plural =
     يمكننا الوصول إلى { NUMBER($totalHours) ->
         [zero] أقل من ساعة
@@ -849,14 +842,11 @@
         [many] { $clipsPerDay } مقطعًا
        *[other] { $clipsPerDay } مقطع
     } يوميًا.
->>>>>>> 1b00e671
 how-many-per-day = جميل! كم مقطعًا في اليوم؟
 how-many-a-week = جميل! كم مقطعًا في الأسبوع؟
 which-goal-type = أتريد التحدّث أم الاستماع أم كلاهما معًا؟
 receiving-emails-info = اخترت أن تستلم البريد مثل التذكير بالأهداف والتحديثات عن مسيري وأخبار «الصوت للعموم»
 not-receiving-emails-info = اخترت <bold>ألّا</bold> تستلم البريد مثل التذكير بالأهداف والتحديثات عن مسيري وأخبار «الصوت للعموم»
-<<<<<<< HEAD
-=======
 n-clips-pluralized =
     { NUMBER($count) ->
         [zero] لا مقاطع
@@ -866,7 +856,6 @@
         [many] { $count } مقطعًا
        *[other] { $count } مقطع
     }
->>>>>>> 1b00e671
 help-share-goal = ساعدنا لنجد أصواتًا أكثر. شارِك هدفك
 confirm-goal = هذا هدفي
 goal-interval-weekly = أسبوعيا
