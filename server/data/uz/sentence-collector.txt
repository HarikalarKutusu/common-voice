--- conflicted
+++ resolved
@@ -7,23 +7,16 @@
 Alibek uni Samarqandda tajriba ishlariga mas’ul olimlar bilan astronomik kuzatishlarni olib borishga undadi
 Allaqanday sirli, haroratli ohang daraxtlarni allaladi
 Amaldagi Konstitutsiyaga ko‘ra qirol shaxsi daxlsiz va u sudga tortilmaydi
-<<<<<<< HEAD
-=======
 Amaldagi qonunga ko‘ra faqat dvoryanlarning kallasi kesiladi
 Amir Husayn bu yerdan eson-omon chiqib ketibdi
->>>>>>> 4f090ac8
 Amir Temur Chag‘oniyon burgutini huzuriga chaqirtirdi
 Amir Temur Xuroson tomonga yuzlanibdi
 Amir Temur o‘ylanib qolibdi
 Amir Temur xiyol o‘ylanib qolibdi
 Amir shahar tashqarisidagi dala hovlida edi
-<<<<<<< HEAD
-Ammo asirga tushganlarga ham shafqat qilinmaydi
-=======
 Ammo Marsda suv izlariga xos belgilar mavjud
 Ammo asirga tushganlarga ham shafqat qilinmaydi
 Ammo bu qirol ishni paysalga soluvchi edi
->>>>>>> 4f090ac8
 Ammo eng kulgili voqea keyinroq bo‘ladi
 Ammo o‘ng oyog‘i oqsoqlanib qolibdi
 Ammo qizimiz qirqqizlar jamoasi a’zosidur
@@ -437,10 +430,7 @@
 Xonaga suv quygandek sukunat cho‘kdi
 Xonimlar qirolning iltifotiga qoyil qolishadi
 Xushta’m mevalarni maqtab-maqtab yedilar
-<<<<<<< HEAD
-=======
 Xususan, suvga bo‘lgan munosabat hammani tashvishlantirmoqda
->>>>>>> 4f090ac8
 Yana innaykeyin deb so‘rab qoladi
 Yangi avlod patlar bilan bezatilgan soch turmagiga o‘tsin
 Yangi avlod voyaga yetadi
