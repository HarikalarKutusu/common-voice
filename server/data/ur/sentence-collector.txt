--- conflicted
+++ resolved
@@ -362,12 +362,9 @@
 دنیا نے ایک مستحکم سیاسی نظام کا راز جان لیا ہے۔
 دو سوالات سے ان کی معلومات کا عالم ملاحظہ کیجیے۔
 دوسرا اس وجہ سے کہ اس کی پشت پر ذرائع ابلاغ ہیں۔
-<<<<<<< HEAD
-=======
 دوسرا یہ کہ اس سے مراد اداروں میں تصادم نہیں ہے۔
 دوسروں کی سیاسی پالیسی اور پروگرام پر بات ہو گی۔
 دھرنے کے بعد تو کم ہی لوگ ہیں جنہیں اس پر شک ہے۔
->>>>>>> 1b00e671
 دینی لحاظ سے ان حکمرانوں کی کچھ ذمہ داریاں ہیں۔
 دیکھنا یہ ہے کہ عمران خان اس سے کیسے نمٹتے ہیں۔
 دیگر حکومتی اقدامات سے بھی اسی کی تائید ہوتی ہے۔
@@ -752,10 +749,7 @@
 یہ دکھوں کو اپنے راستے کی رکاوٹ نہیں بننے دے گی۔
 یہ دینی مجاہد نہیں، انتخابی اور سیاسی مجاہد ہیں۔
 یہ رشتہ مصنوعی ہے جو تا دیر قائم نہیں رہ سکے گا۔
-<<<<<<< HEAD
-=======
 یہ سب ادھورے مطالعے اور نیم خوانگی کے مظاہر ہیں۔
->>>>>>> 1b00e671
 یہ سفر صدیوں سے جاری ہے اور ابد تک جاری رہے گا۔
 یہ فنکار معاشرے کے لطیف جذبات کو زندہ رکھتے ہیں۔
 یہ مریم نواز صاحبہ کی عوامی سیاست کا پہلا دن ہے۔
