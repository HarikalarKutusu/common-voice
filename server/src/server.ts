--- conflicted
+++ resolved
@@ -47,10 +47,6 @@
   `frame-src https://optimize.google.com`,
 ].join(';');
 
-<<<<<<< HEAD
-
-=======
->>>>>>> 4552fd06
 Sentry.init({
   dsn: getConfig().SENTRY_DSN,
   release: RELEASE_VERSION,
