import { option as O, taskEither as TE, taskOption as TO } from 'fp-ts'
import * as A from 'fp-ts/Array'
import { pipe } from 'fp-ts/lib/function'
import { MysqlError } from 'mysql2Types'
import { UnvalidatedSentence } from '../../core/sentences/types'
import { SentencesForReviewRow } from '../../infrastructure/db/types'
import Mysql, { getMySQLInstance } from '../../lib/model/db/mysql'
import { createSentenceId } from '../../lib/utility'
import {
  createDatabaseError,
  createSentenceRepositoryError,
} from '../helper/error-helper'
import { ApplicationError } from '../types/error'
import { SentenceSubmission } from '../types/sentence-submission'
import { UserClientVariant } from '../../core/variants/user-client-variant'
import { queryDb } from '../../infrastructure/db/mysql'
import { Variant } from '../../core/variants/variant'
import { Sentence } from 'common'

const mysql2 = require('mysql2/promise')

const db = getMySQLInstance()

const DUPLICATE_KEY_ERR = 1062
const BATCH_SIZE = 1000
const VARIANT_SENTENCE_LIMIT = 1000

export type SaveSentence = (
  sentenceSubmission: SentenceSubmission
) => TE.TaskEither<ApplicationError, void>

export type FindDomainIdByName = (
  domainName: string
) => TE.TaskEither<ApplicationError, O.Option<number>>

export type FindSentencesForReviewParams = {
  localeId: number
  clientId: string
  userClientVariant: O.Option<UserClientVariant>
  reviewSentencesWithoutVariant: boolean
}

const insertSentenceTransaction = async (
  db: Mysql,
  sentence: SentenceSubmission
) => {
  const sentenceId = createSentenceId(sentence.sentence, sentence.locale_id)
  const conn = await mysql2.createConnection(db.getMysqlOptions())
  const variant_id = pipe(
    sentence.variant_id,
    O.getOrElse(() => null)
  )
  const domain_ids = pipe(
    sentence.domain_ids,
    O.getOrElse(() => [] as number[])
  )

  try {
    await conn.beginTransaction()
    await conn.query(
      `
        INSERT INTO sentences (id, text, source, locale_id)
        VALUES (?, ?, ?, ?);
      `,
      [sentenceId, sentence.sentence, sentence.source, sentence.locale_id]
    )

    await conn.query(
      `
        INSERT INTO sentence_metadata(sentence_id, client_id, variant_id)
        VALUES (?, ?, ?);
      `,
      [sentenceId, sentence.client_id, variant_id]
    )

    for (const domainId of domain_ids) {
      await conn.query(
        `
          INSERT INTO sentence_domains(sentence_id, domain_id)
          VALUES (?, ?);
        `,
        [sentenceId, domainId]
      )
    }

    await conn.commit()
  } catch (err) {
    await conn.rollback()
    throw err
  } finally {
    await conn.end()
  }
}

type BulkSentenceOptions = {
  isUsed: boolean
  isValidated: boolean
}

const insertBulkSentencesTransaction = async (
  db: Mysql,
  sentences: SentenceSubmission[],
  options: BulkSentenceOptions = { isUsed: true, isValidated: true }
) => {
  const sentence_values: any = []
  const sentence_metadata_values: any = []
  const sentence_domain_values: [string, number][] = []

  sentences.forEach(submission => {
    const sentenceId = createSentenceId(
      submission.sentence,
      submission.locale_id
    )
    sentence_values.push([
      sentenceId,
      submission.sentence,
      submission.source,
      submission.locale_id,
      options.isUsed ? 1 : 0, // is_used = 1
      options.isValidated ? 1 : 0, // is_validated = 1
    ])

    const variant_id = pipe(
      submission.variant_id,
      O.getOrElse(() => null)
    )

    sentence_metadata_values.push([
      sentenceId,
      submission.client_id,
      variant_id,
    ])

    const domain_ids = pipe(
      submission.domain_ids,
      O.getOrElse(() => [] as number[])
    )

    if (domain_ids.length > 0) {
      domain_ids.forEach(id => sentence_domain_values.push([sentenceId, id]))
    }
  })

  const conn = await mysql2.createConnection(db.getMysqlOptions())

  const total = sentence_values.length
  let progress = 0
  let start = 0
  let end = BATCH_SIZE

  let sentences_batch = sentence_values.slice(start, end)
  let sentences_metadata_batch = sentence_metadata_values.slice(start, end)
  let sentences_domain_batch = sentence_domain_values.slice(start, end)

  try {
    await conn.beginTransaction()

    while (sentences_batch.length > 0) {
      await conn.query(
        `
          INSERT INTO sentences (id, text, source, locale_id, is_used, is_validated)
          VALUES ?
          ON DUPLICATE KEY UPDATE source=VALUES(source)
       `,
        [sentences_batch]
      )
      await conn.query(
        `
          INSERT IGNORE INTO sentence_metadata(sentence_id, client_id, variant_id)
          VALUES ?
       `,
        [sentences_metadata_batch]
      )

      progress += sentences_batch.length
      console.log(`Progress: ${progress}/${total}`)

      start += BATCH_SIZE
      end += BATCH_SIZE
      sentences_batch = sentence_values.slice(start, end)
      sentences_metadata_batch = sentence_metadata_values.slice(start, end)
    }
    // Need to run the domains separately since the number of sentences that
    // contain domains is smaller or equal to the number of sentences
    start = 0
    end = BATCH_SIZE
    while (sentences_domain_batch.length > 0) {
      await conn.query(
        `
          INSERT IGNORE INTO sentence_domains(sentence_id, domain_id)
          VALUES ?
       `,
        [sentences_domain_batch]
      )

      start += BATCH_SIZE
      end += BATCH_SIZE
      sentences_domain_batch = sentence_domain_values.slice(start, end)
    }

    await conn.commit()
  } catch (err) {
    await conn.rollback()
    throw err
  } finally {
    await conn.end()
  }
}

const saveSentence =
  (db: Mysql) =>
  (
    sentenceSubmission: SentenceSubmission
  ): TE.TaskEither<ApplicationError, void> => {
    return TE.tryCatch(
      () => insertSentenceTransaction(db, sentenceSubmission),
      (err: MysqlError) => {
        if (err.errno && err.errno === DUPLICATE_KEY_ERR) {
          return createSentenceRepositoryError(
            `Duplicate entry '${sentenceSubmission.sentence}'`,
            err
          )
        }

        return createSentenceRepositoryError(
          `Error inserting pending sentence '${sentenceSubmission.sentence}'`,
          err
        )
      }
    )
  }

export type InsertBulkSentences = (
  sentenceSubmissions: SentenceSubmission[],
  options?: BulkSentenceOptions
) => TE.TaskEither<Error, void>

const insertBulkSentences =
  (db: Mysql) =>
  (
    sentenceSubmissions: SentenceSubmission[],
    options = { isUsed: true, isValidated: true }
  ): TE.TaskEither<Error, void> => {
    return TE.tryCatch(
      () => insertBulkSentencesTransaction(db, sentenceSubmissions, options),
      (err: Error) => err
    )
  }

const insertSentenceVote =
  (db: Mysql) =>
  (vote: {
    sentenceId: number
    vote: boolean
    clientId: string
  }): TE.TaskEither<ApplicationError, unknown> => {
    return TE.tryCatch(
      () =>
        db.query(
          `INSERT INTO sentence_votes (sentence_id, vote, client_id)
          VALUES (?, ?, ?)
          ON DUPLICATE KEY UPDATE vote = VALUES(vote)`,
          [vote.sentenceId, vote.vote, vote.clientId]
        ),
      (err: Error) =>
        createSentenceRepositoryError(
          `Error inserting vote for pending_sentence ${vote.sentenceId} with client_id ${vote.clientId}`,
          err
        )
    )
  }

const toUnvalidatedSentence = ([unvalidatedSentenceRows]: [
  [SentencesForReviewRow]
]): UnvalidatedSentence[] =>
  unvalidatedSentenceRows.map(row => ({
    sentence: row.text,
    sentenceId: row.id,
    source: row.source,
    localeId: row.locale_id,
    variantTag: O.fromNullable(row.variant_token),
    variantName: O.fromNullable(row.variant_name),
  }))

export type FindSentencesForReview = (
  params: FindSentencesForReviewParams
) => TO.TaskOption<UnvalidatedSentence[]>

const findSentencesForReview =
  (db: Mysql) =>
  (params: {
    localeId: number
    clientId: string
    userClientVariant: O.Option<UserClientVariant>
    reviewSentencesWithoutVariant: boolean
  }): TO.TaskOption<UnvalidatedSentence[]> => {
    const userVariant: UserClientVariant | null = pipe(
      params.userClientVariant,
      O.match(
        () => null,
        variant => variant
      )
    )
    const variantCondition = params.reviewSentencesWithoutVariant
      ? 'AND variants.id IS NULL'
      : userVariant?.isPreferredOption
      ? `AND variants.id = ${userVariant.variant.id}`
      : ''

    const LIMIT_FROM = 1000 // among a larger set
    const LIMIT_TO = 100 // select a random subset

    return pipe(
      TO.tryCatch(() =>
        db.query(
          `
<<<<<<< HEAD
          SELECT
            sentences.id,
            sentences.text,
            sentences.source,
            sentences.locale_id,
            variants.variant_token,
            variants.variant_name,
            SUM(sentence_votes.vote) as number_of_approving_votes,
            COUNT(sentence_votes.vote) as number_of_votes
          FROM sentences
          LEFT JOIN sentence_votes ON (sentence_votes.sentence_id=sentences.id)
          LEFT JOIN sentence_metadata ON (sentence_metadata.sentence_id=sentences.id)
          LEFT JOIN variants ON (variants.id=sentence_metadata.variant_id)
          WHERE
            sentences.is_validated = FALSE
            AND sentences.locale_id = ?
            ${variantCondition}
            AND NOT EXISTS (
              SELECT 1 FROM skipped_sentences ss WHERE sentences.id = ss.sentence_id AND ss.client_id = ?
            )
            AND NOT EXISTS (
              SELECT 1 FROM sentence_votes sv WHERE sentences.id = sv.sentence_id AND sv.client_id = ?
            )
          GROUP BY sentences.id
          HAVING
            number_of_votes < 2 OR # not enough votes yet
            number_of_votes = 2 AND number_of_approving_votes = 1 # a tie at one each
          LIMIT 100
=======
          SELECT *
          FROM (
            SELECT
              sentences.id,
              sentences.text,
              sentences.source,
              sentences.locale_id,
              variants.variant_token,
              SUM(sentence_votes.vote) as number_of_approving_votes,
              COUNT(sentence_votes.vote) as number_of_votes
            FROM sentences
            LEFT JOIN sentence_votes ON (sentence_votes.sentence_id=sentences.id)
            LEFT JOIN sentence_metadata ON (sentence_metadata.sentence_id=sentences.id)
            LEFT JOIN variants ON (variants.id=sentence_metadata.variant_id)
            WHERE
              sentences.is_validated = FALSE
              AND sentences.locale_id = ?
              ${variantCondition}
              AND NOT EXISTS (
                SELECT 1 FROM skipped_sentences ss WHERE sentences.id = ss.sentence_id AND ss.client_id = ?
              )
              AND NOT EXISTS (
                SELECT 1 FROM sentence_votes sv WHERE sentences.id = sv.sentence_id AND sv.client_id = ?
              )
            GROUP BY sentences.id
            HAVING
              number_of_votes < 2 OR # not enough votes yet
              number_of_votes = 2 AND number_of_approving_votes = 1 # a tie at one each
            LIMIT ?
          ) as temp
          ORDER BY RAND()
          LIMIT ?
>>>>>>> b969aa28
        `,
          [
            params.localeId,
            params.clientId,
            params.clientId,
            LIMIT_FROM,
            LIMIT_TO,
          ]
        )
      ),
      TO.map(toUnvalidatedSentence)
    )
  }

const findDomainIdByName =
  (db: Mysql) =>
  (domainName: string): TE.TaskEither<ApplicationError, O.Option<number>> =>
    TE.tryCatch(
      async () => {
        const [[row]] = await db.query(
          `
          SELECT id FROM domains WHERE domain = ?
        `,
          [domainName]
        )
        return row ? O.some(row.id) : O.none
      },
      (err: Error) =>
        createSentenceRepositoryError(
          `Error retrieving domain id for domain "${domainName}"`,
          err
        )
    )

export type FetchSentenceIdsThatUserInteractedWith = (
  clientId: string
) => TE.TaskEither<ApplicationError, string[]>
export const fetchSentenceIdsThatUserInteractedWith: FetchSentenceIdsThatUserInteractedWith =
  (clientId: string): TE.TaskEither<ApplicationError, string[]> =>
    pipe(
      [clientId, clientId, clientId, clientId],
      queryDb(`
      SELECT s.id FROM sentences s
      JOIN sentence_metadata sm ON sm.sentence_id = s.id
      WHERE sm.client_id = ?
      UNION
      SELECT sentence_id FROM skipped_sentences
      WHERE client_id = ?
      UNION
      SELECT sentence_id FROM reported_sentences
      WHERE client_id = ?
      UNION
      SELECT original_sentence_id
      FROM clips
      WHERE clips.client_id = ?
    `),
      TE.mapLeft((err: Error) =>
        createDatabaseError(
          `Error retrieving sentences ids for sentences that the user interacted with`,
          err
        )
      ),
      TE.map(([results]: Array<{ id: string }[]>) =>
        pipe(
          results,
          A.map(s => s.id)
        )
      )
    )

export type FindVariantSentences = (
  variant: Variant,
  sentencesWithVariant?: boolean
) => TE.TaskEither<ApplicationError, Sentence[]>
export const findVariantSentences: FindVariantSentences = (
  variant: Variant,
  sentencesWithVariant = true
): TE.TaskEither<ApplicationError, Sentence[]> => {
  const params = sentencesWithVariant
    ? [
        variant.locale,
        variant.id,
        VARIANT_SENTENCE_LIMIT,
        VARIANT_SENTENCE_LIMIT,
      ]
    : [variant.locale, VARIANT_SENTENCE_LIMIT, VARIANT_SENTENCE_LIMIT]
  return pipe(
    params,
    queryDb(`
        SELECT *
        FROM (
          SELECT s.id, text, variant_id, variant_name
          FROM sentences s
          LEFT JOIN sentence_metadata sm ON s.id = sm.sentence_id
          LEFT JOIN variants ON (variants.id=sm.variant_id)
          WHERE
            is_used
            AND locale_id = (SELECT id FROM locales WHERE name = ?)
            AND clips_count <= 15
            AND ${
              sentencesWithVariant
                ? 'sm.variant_id = ?'
                : 'sm.variant_id IS NULL'
            }
          ORDER BY clips_count ASC
          LIMIT ?
        ) t
        ORDER BY RAND()
        LIMIT ?
    `),
    TE.mapLeft((err: Error) =>
      createDatabaseError(
        `Error retrieving variant sentences for variant "${variant.name} [${variant.tag}]"`,
        err
      )
    ),
    TE.map(([results]: Array<(Sentence & { variant_id: number })[]>) =>
      pipe(
        results,
        A.map(s => ({
          id: s.id,
          text: s.text,
          variant: Number(s.variant_id) == variant.id ? variant : undefined,
        }))
      )
    )
  )
}
export const saveSentenceInDb: SaveSentence = saveSentence(db)
export const insertBulkSentencesIntoDb: InsertBulkSentences =
  insertBulkSentences(db)
export const insertSentenceVoteIntoDb = insertSentenceVote(db)
export const findSentencesForReviewInDb: FindSentencesForReview =
  findSentencesForReview(db)
export const findDomainIdByNameInDb: FindDomainIdByName = findDomainIdByName(db)<|MERGE_RESOLUTION|>--- conflicted
+++ resolved
@@ -314,36 +314,6 @@
       TO.tryCatch(() =>
         db.query(
           `
-<<<<<<< HEAD
-          SELECT
-            sentences.id,
-            sentences.text,
-            sentences.source,
-            sentences.locale_id,
-            variants.variant_token,
-            variants.variant_name,
-            SUM(sentence_votes.vote) as number_of_approving_votes,
-            COUNT(sentence_votes.vote) as number_of_votes
-          FROM sentences
-          LEFT JOIN sentence_votes ON (sentence_votes.sentence_id=sentences.id)
-          LEFT JOIN sentence_metadata ON (sentence_metadata.sentence_id=sentences.id)
-          LEFT JOIN variants ON (variants.id=sentence_metadata.variant_id)
-          WHERE
-            sentences.is_validated = FALSE
-            AND sentences.locale_id = ?
-            ${variantCondition}
-            AND NOT EXISTS (
-              SELECT 1 FROM skipped_sentences ss WHERE sentences.id = ss.sentence_id AND ss.client_id = ?
-            )
-            AND NOT EXISTS (
-              SELECT 1 FROM sentence_votes sv WHERE sentences.id = sv.sentence_id AND sv.client_id = ?
-            )
-          GROUP BY sentences.id
-          HAVING
-            number_of_votes < 2 OR # not enough votes yet
-            number_of_votes = 2 AND number_of_approving_votes = 1 # a tie at one each
-          LIMIT 100
-=======
           SELECT *
           FROM (
             SELECT
@@ -352,6 +322,7 @@
               sentences.source,
               sentences.locale_id,
               variants.variant_token,
+              variants.variant_name,
               SUM(sentence_votes.vote) as number_of_approving_votes,
               COUNT(sentence_votes.vote) as number_of_votes
             FROM sentences
@@ -376,7 +347,6 @@
           ) as temp
           ORDER BY RAND()
           LIMIT ?
->>>>>>> b969aa28
         `,
           [
             params.localeId,
